// Copyright (c) 2009-2010 Satoshi Nakamoto
// Copyright (c) 2009-2014 The Bitcoin Core developers
// Distributed under the MIT software license, see the accompanying
// file COPYING or http://www.opensource.org/licenses/mit-license.php.

#include "interpreter.h"

#include "primitives/transaction.h"
#include "crypto/ripemd160.h"
#include "crypto/sha1.h"
#include "crypto/sha256.h"
#include "eccryptoverify.h"
#include "pubkey.h"
#include "script/script.h"
#include "uint256.h"

using namespace std;

typedef vector<unsigned char> valtype;

namespace {

inline bool set_success(ScriptError* ret)
{
    if (ret)
        *ret = SCRIPT_ERR_OK;
    return true;
}

inline bool set_error(ScriptError* ret, const ScriptError serror)
{
    if (ret)
        *ret = serror;
    return false;
}

} // anon namespace

bool CastToBool(const valtype& vch)
{
    for (unsigned int i = 0; i < vch.size(); i++)
    {
        if (vch[i] != 0)
        {
            // Can be negative zero
            if (i == vch.size()-1 && vch[i] == 0x80)
                return false;
            return true;
        }
    }
    return false;
}

/**
 * Script is a stack machine (like Forth) that evaluates a predicate
 * returning a bool indicating valid or not.  There are no loops.
 */
#define stacktop(i)  (stack.at(stack.size()+(i)))
#define altstacktop(i)  (altstack.at(altstack.size()+(i)))
static inline void popstack(vector<valtype>& stack)
{
    if (stack.empty())
        throw runtime_error("popstack(): stack empty");
    stack.pop_back();
}

bool static IsCompressedOrUncompressedPubKey(const valtype &vchPubKey) {
    if (vchPubKey.size() < 33) {
        //  Non-canonical public key: too short
        return false;
    }
    if (vchPubKey[0] == 0x04) {
        if (vchPubKey.size() != 65) {
            //  Non-canonical public key: invalid length for uncompressed key
            return false;
        }
    } else if (vchPubKey[0] == 0x02 || vchPubKey[0] == 0x03) {
        if (vchPubKey.size() != 33) {
            //  Non-canonical public key: invalid length for compressed key
            return false;
        }
    } else {
          //  Non-canonical public key: neither compressed nor uncompressed
          return false;
    }
    return true;
}

/**
 * A canonical signature exists of: <30> <total len> <02> <len R> <R> <02> <len S> <S> <hashtype>
 * Where R and S are not negative (their first byte has its highest bit not set), and not
 * excessively padded (do not start with a 0 byte, unless an otherwise negative number follows,
 * in which case a single 0 byte is necessary and even required).
 * 
 * See https://bitcointalk.org/index.php?topic=8392.msg127623#msg127623
 *
 * This function is consensus-critical since BIP66.
 */
bool static IsValidSignatureEncoding(const std::vector<unsigned char> &sig) {
    // Format: 0x30 [total-length] 0x02 [R-length] [R] 0x02 [S-length] [S] [sighash]
    // * total-length: 1-byte length descriptor of everything that follows,
    //   excluding the sighash byte.
    // * R-length: 1-byte length descriptor of the R value that follows.
    // * R: arbitrary-length big-endian encoded R value. It must use the shortest
    //   possible encoding for a positive integers (which means no null bytes at
    //   the start, except a single one when the next byte has its highest bit set).
    // * S-length: 1-byte length descriptor of the S value that follows.
    // * S: arbitrary-length big-endian encoded S value. The same rules apply.
    // * sighash: 1-byte value indicating what data is hashed (not part of the DER
    //   signature)

    // Minimum and maximum size constraints.
    if (sig.size() < 9) return false;
    if (sig.size() > 73) return false;

    // A signature is of type 0x30 (compound).
    if (sig[0] != 0x30) return false;

    // Make sure the length covers the entire signature.
    if (sig[1] != sig.size() - 3) return false;

    // Extract the length of the R element.
    unsigned int lenR = sig[3];

    // Make sure the length of the S element is still inside the signature.
    if (5 + lenR >= sig.size()) return false;

    // Extract the length of the S element.
    unsigned int lenS = sig[5 + lenR];

    // Verify that the length of the signature matches the sum of the length
    // of the elements.
    if ((size_t)(lenR + lenS + 7) != sig.size()) return false;
 
    // Check whether the R element is an integer.
    if (sig[2] != 0x02) return false;

    // Zero-length integers are not allowed for R.
    if (lenR == 0) return false;

    // Negative numbers are not allowed for R.
    if (sig[4] & 0x80) return false;

    // Null bytes at the start of R are not allowed, unless R would
    // otherwise be interpreted as a negative number.
    if (lenR > 1 && (sig[4] == 0x00) && !(sig[5] & 0x80)) return false;

    // Check whether the S element is an integer.
    if (sig[lenR + 4] != 0x02) return false;

    // Zero-length integers are not allowed for S.
    if (lenS == 0) return false;

    // Negative numbers are not allowed for S.
    if (sig[lenR + 6] & 0x80) return false;

    // Null bytes at the start of S are not allowed, unless S would otherwise be
    // interpreted as a negative number.
    if (lenS > 1 && (sig[lenR + 6] == 0x00) && !(sig[lenR + 7] & 0x80)) return false;

    return true;
}

bool static IsLowDERSignature(const valtype &vchSig, ScriptError* serror) {
    if (!IsValidSignatureEncoding(vchSig)) {
        return set_error(serror, SCRIPT_ERR_SIG_DER);
    }
    unsigned int nLenR = vchSig[3];
    unsigned int nLenS = vchSig[5+nLenR];
    const unsigned char *S = &vchSig[6+nLenR];
    // If the S value is above the order of the curve divided by two, its
    // complement modulo the order could have been used instead, which is
    // one byte shorter when encoded correctly.
    if (!eccrypto::CheckSignatureElement(S, nLenS, true))
        return set_error(serror, SCRIPT_ERR_SIG_HIGH_S);

    return true;
}

bool static IsDefinedHashtypeSignature(const valtype &vchSig) {
    if (vchSig.size() == 0) {
        return false;
    }
    unsigned char nHashType = vchSig[vchSig.size() - 1] & (~(SIGHASH_ANYONECANPAY));
    if (nHashType < SIGHASH_ALL || nHashType > SIGHASH_SINGLE)
        return false;

    return true;
}

bool CheckSignatureEncoding(const vector<unsigned char> &vchSig, unsigned int flags, ScriptError* serror) {
    // Empty signature. Not strictly DER encoded, but allowed to provide a
    // compact way to provide an invalid signature for use with CHECK(MULTI)SIG
    if (vchSig.size() == 0) {
        return true;
    }
    if ((flags & (SCRIPT_VERIFY_DERSIG | SCRIPT_VERIFY_LOW_S | SCRIPT_VERIFY_STRICTENC)) != 0 && !IsValidSignatureEncoding(vchSig)) {
        return set_error(serror, SCRIPT_ERR_SIG_DER);
    } else if ((flags & SCRIPT_VERIFY_LOW_S) != 0 && !IsLowDERSignature(vchSig, serror)) {
        // serror is set
        return false;
    } else if ((flags & SCRIPT_VERIFY_STRICTENC) != 0 && !IsDefinedHashtypeSignature(vchSig)) {
        return set_error(serror, SCRIPT_ERR_SIG_HASHTYPE);
    }
    return true;
}

bool static CheckPubKeyEncoding(const valtype &vchSig, unsigned int flags, ScriptError* serror) {
    if ((flags & SCRIPT_VERIFY_STRICTENC) != 0 && !IsCompressedOrUncompressedPubKey(vchSig)) {
        return set_error(serror, SCRIPT_ERR_PUBKEYTYPE);
    }
    return true;
}

bool static CheckMinimalPush(const valtype& data, opcodetype opcode) {
    if (data.size() == 0) {
        // Could have used OP_0.
        return opcode == OP_0;
    } else if (data.size() == 1 && data[0] >= 1 && data[0] <= 16) {
        // Could have used OP_1 .. OP_16.
        return opcode == OP_1 + (data[0] - 1);
    } else if (data.size() == 1 && data[0] == 0x81) {
        // Could have used OP_1NEGATE.
        return opcode == OP_1NEGATE;
    } else if (data.size() <= 75) {
        // Could have used a direct push (opcode indicating number of bytes pushed + those bytes).
        return opcode == data.size();
    } else if (data.size() <= 255) {
        // Could have used OP_PUSHDATA.
        return opcode == OP_PUSHDATA1;
    } else if (data.size() <= 65535) {
        // Could have used OP_PUSHDATA2.
        return opcode == OP_PUSHDATA2;
    }
    return true;
}

bool EvalScript(vector<vector<unsigned char> >& stack, const CScript& script, unsigned int flags, const BaseSignatureChecker& checker, ScriptError* serror)
{
    static const CScriptNum bnZero(0);
    static const CScriptNum bnOne(1);
    static const CScriptNum bnFalse(0);
    static const CScriptNum bnTrue(1);
    static const valtype vchFalse(0);
    static const valtype vchZero(0);
    static const valtype vchTrue(1, 1);

    CScript::const_iterator pc = script.begin();
    CScript::const_iterator pend = script.end();
    CScript::const_iterator pbegincodehash = script.begin();
    opcodetype opcode;
    valtype vchPushValue;
    vector<bool> vfExec;
    vector<valtype> altstack;
    set_error(serror, SCRIPT_ERR_UNKNOWN_ERROR);
    if (script.size() > 10000)
        return set_error(serror, SCRIPT_ERR_SCRIPT_SIZE);
    int nOpCount = 0;
    bool fRequireMinimal = (flags & SCRIPT_VERIFY_MINIMALDATA) != 0;

    try
    {
        while (pc < pend)
        {
            bool fExec = !count(vfExec.begin(), vfExec.end(), false);

            //
            // Read instruction
            //
            if (!script.GetOp(pc, opcode, vchPushValue))
                return set_error(serror, SCRIPT_ERR_BAD_OPCODE);
            if (vchPushValue.size() > MAX_SCRIPT_ELEMENT_SIZE)
                return set_error(serror, SCRIPT_ERR_PUSH_SIZE);

            // Note how OP_RESERVED does not count towards the opcode limit.
            if (opcode > OP_16 && ++nOpCount > 201)
                return set_error(serror, SCRIPT_ERR_OP_COUNT);

            if (opcode == OP_CAT ||
                opcode == OP_SUBSTR ||
                opcode == OP_LEFT ||
                opcode == OP_RIGHT ||
                opcode == OP_INVERT ||
                opcode == OP_AND ||
                opcode == OP_OR ||
                opcode == OP_XOR ||
                opcode == OP_2MUL ||
                opcode == OP_2DIV ||
                opcode == OP_MUL ||
                opcode == OP_DIV ||
                opcode == OP_MOD ||
                opcode == OP_LSHIFT ||
                opcode == OP_RSHIFT)
                return set_error(serror, SCRIPT_ERR_DISABLED_OPCODE); // Disabled opcodes.

            if (fExec && 0 <= opcode && opcode <= OP_PUSHDATA4) {
                if (fRequireMinimal && !CheckMinimalPush(vchPushValue, opcode)) {
                    return set_error(serror, SCRIPT_ERR_MINIMALDATA);
                }
                stack.push_back(vchPushValue);
            } else if (fExec || (OP_IF <= opcode && opcode <= OP_ENDIF))
            switch (opcode)
            {
                //
                // Push value
                //
                case OP_1NEGATE:
                case OP_1:
                case OP_2:
                case OP_3:
                case OP_4:
                case OP_5:
                case OP_6:
                case OP_7:
                case OP_8:
                case OP_9:
                case OP_10:
                case OP_11:
                case OP_12:
                case OP_13:
                case OP_14:
                case OP_15:
                case OP_16:
                {
                    // ( -- value)
                    CScriptNum bn((int)opcode - (int)(OP_1 - 1));
                    stack.push_back(bn.getvch());
                    // The result of these opcodes should always be the minimal way to push the data
                    // they push, so no need for a CheckMinimalPush here.
                }
                break;


                //
                // Control
                //
                case OP_NOP:
                    break;

                case OP_CHECKLOCKTIMEVERIFY:
                {
                    if (!(flags & SCRIPT_VERIFY_CHECKLOCKTIMEVERIFY)) {
                        // not enabled; treat as a NOP2
                        if (flags & SCRIPT_VERIFY_DISCOURAGE_UPGRADABLE_NOPS) {
                            return set_error(serror, SCRIPT_ERR_DISCOURAGE_UPGRADABLE_NOPS);
                        }
                        break;
                    }

                    if (stack.size() < 1)
                        return set_error(serror, SCRIPT_ERR_INVALID_STACK_OPERATION);

                    // Note that elsewhere numeric opcodes are limited to
                    // operands in the range -2**31+1 to 2**31-1, however it is
                    // legal for opcodes to produce results exceeding that
                    // range. This limitation is implemented by CScriptNum's
                    // default 4-byte limit.
                    //
                    // If we kept to that limit we'd have a year 2038 problem,
                    // even though the nLockTime field in transactions
                    // themselves is uint32 which only becomes meaningless
                    // after the year 2106.
                    //
                    // Thus as a special case we tell CScriptNum to accept up
                    // to 5-byte bignums, which are good until 2**39-1, well
                    // beyond the 2**32-1 limit of the nLockTime field itself.
                    const CScriptNum nLockTime(stacktop(-1), fRequireMinimal, 5);

                    // In the rare event that the argument may be < 0 due to
                    // some arithmetic being done first, you can always use
                    // 0 MAX CHECKLOCKTIMEVERIFY.
                    if (nLockTime < 0)
                        return set_error(serror, SCRIPT_ERR_NEGATIVE_LOCKTIME);

                    // Actually compare the specified lock time with the transaction.
                    if (!checker.CheckLockTime(nLockTime))
                        return set_error(serror, SCRIPT_ERR_UNSATISFIED_LOCKTIME);

                    break;
                }

<<<<<<< HEAD
                case OP_CLAIM_NAME: case OP_SUPPORT_CLAIM:
                {
                    CScriptNum n(OP_0);
                    stack.push_back(vchZero);
                }
                break;

                case OP_NOP3: case OP_NOP4: case OP_NOP5:
=======
                case OP_NOP1: case OP_NOP3: case OP_NOP4: case OP_NOP5:
>>>>>>> c6de5cc8
                case OP_NOP6: case OP_NOP7: case OP_NOP8: case OP_NOP9: case OP_NOP10:
                {
                    if (flags & SCRIPT_VERIFY_DISCOURAGE_UPGRADABLE_NOPS)
                        return set_error(serror, SCRIPT_ERR_DISCOURAGE_UPGRADABLE_NOPS);
                }
                break;

                case OP_IF:
                case OP_NOTIF:
                {
                    // <expression> if [statements] [else [statements]] endif
                    bool fValue = false;
                    if (fExec)
                    {
                        if (stack.size() < 1)
                            return set_error(serror, SCRIPT_ERR_UNBALANCED_CONDITIONAL);
                        valtype& vch = stacktop(-1);
                        fValue = CastToBool(vch);
                        if (opcode == OP_NOTIF)
                            fValue = !fValue;
                        popstack(stack);
                    }
                    vfExec.push_back(fValue);
                }
                break;

                case OP_ELSE:
                {
                    if (vfExec.empty())
                        return set_error(serror, SCRIPT_ERR_UNBALANCED_CONDITIONAL);
                    vfExec.back() = !vfExec.back();
                }
                break;

                case OP_ENDIF:
                {
                    if (vfExec.empty())
                        return set_error(serror, SCRIPT_ERR_UNBALANCED_CONDITIONAL);
                    vfExec.pop_back();
                }
                break;

                case OP_VERIFY:
                {
                    // (true -- ) or
                    // (false -- false) and return
                    if (stack.size() < 1)
                        return set_error(serror, SCRIPT_ERR_INVALID_STACK_OPERATION);
                    bool fValue = CastToBool(stacktop(-1));
                    if (fValue)
                        popstack(stack);
                    else
                        return set_error(serror, SCRIPT_ERR_VERIFY);
                }
                break;

                case OP_RETURN:
                {
                    return set_error(serror, SCRIPT_ERR_OP_RETURN);
                }
                break;


                //
                // Stack ops
                //
                case OP_TOALTSTACK:
                {
                    if (stack.size() < 1)
                        return set_error(serror, SCRIPT_ERR_INVALID_STACK_OPERATION);
                    altstack.push_back(stacktop(-1));
                    popstack(stack);
                }
                break;

                case OP_FROMALTSTACK:
                {
                    if (altstack.size() < 1)
                        return set_error(serror, SCRIPT_ERR_INVALID_ALTSTACK_OPERATION);
                    stack.push_back(altstacktop(-1));
                    popstack(altstack);
                }
                break;

                case OP_2DROP:
                {
                    // (x1 x2 -- )
                    if (stack.size() < 2)
                        return set_error(serror, SCRIPT_ERR_INVALID_STACK_OPERATION);
                    popstack(stack);
                    popstack(stack);
                }
                break;

                case OP_2DUP:
                {
                    // (x1 x2 -- x1 x2 x1 x2)
                    if (stack.size() < 2)
                        return set_error(serror, SCRIPT_ERR_INVALID_STACK_OPERATION);
                    valtype vch1 = stacktop(-2);
                    valtype vch2 = stacktop(-1);
                    stack.push_back(vch1);
                    stack.push_back(vch2);
                }
                break;

                case OP_3DUP:
                {
                    // (x1 x2 x3 -- x1 x2 x3 x1 x2 x3)
                    if (stack.size() < 3)
                        return set_error(serror, SCRIPT_ERR_INVALID_STACK_OPERATION);
                    valtype vch1 = stacktop(-3);
                    valtype vch2 = stacktop(-2);
                    valtype vch3 = stacktop(-1);
                    stack.push_back(vch1);
                    stack.push_back(vch2);
                    stack.push_back(vch3);
                }
                break;

                case OP_2OVER:
                {
                    // (x1 x2 x3 x4 -- x1 x2 x3 x4 x1 x2)
                    if (stack.size() < 4)
                        return set_error(serror, SCRIPT_ERR_INVALID_STACK_OPERATION);
                    valtype vch1 = stacktop(-4);
                    valtype vch2 = stacktop(-3);
                    stack.push_back(vch1);
                    stack.push_back(vch2);
                }
                break;

                case OP_2ROT:
                {
                    // (x1 x2 x3 x4 x5 x6 -- x3 x4 x5 x6 x1 x2)
                    if (stack.size() < 6)
                        return set_error(serror, SCRIPT_ERR_INVALID_STACK_OPERATION);
                    valtype vch1 = stacktop(-6);
                    valtype vch2 = stacktop(-5);
                    stack.erase(stack.end()-6, stack.end()-4);
                    stack.push_back(vch1);
                    stack.push_back(vch2);
                }
                break;

                case OP_2SWAP:
                {
                    // (x1 x2 x3 x4 -- x3 x4 x1 x2)
                    if (stack.size() < 4)
                        return set_error(serror, SCRIPT_ERR_INVALID_STACK_OPERATION);
                    swap(stacktop(-4), stacktop(-2));
                    swap(stacktop(-3), stacktop(-1));
                }
                break;

                case OP_IFDUP:
                {
                    // (x - 0 | x x)
                    if (stack.size() < 1)
                        return set_error(serror, SCRIPT_ERR_INVALID_STACK_OPERATION);
                    valtype vch = stacktop(-1);
                    if (CastToBool(vch))
                        stack.push_back(vch);
                }
                break;

                case OP_DEPTH:
                {
                    // -- stacksize
                    CScriptNum bn(stack.size());
                    stack.push_back(bn.getvch());
                }
                break;

                case OP_DROP:
                {
                    // (x -- )
                    if (stack.size() < 1)
                        return set_error(serror, SCRIPT_ERR_INVALID_STACK_OPERATION);
                    popstack(stack);
                }
                break;

                case OP_DUP:
                {
                    // (x -- x x)
                    if (stack.size() < 1)
                        return set_error(serror, SCRIPT_ERR_INVALID_STACK_OPERATION);
                    valtype vch = stacktop(-1);
                    stack.push_back(vch);
                }
                break;

                case OP_NIP:
                {
                    // (x1 x2 -- x2)
                    if (stack.size() < 2)
                        return set_error(serror, SCRIPT_ERR_INVALID_STACK_OPERATION);
                    stack.erase(stack.end() - 2);
                }
                break;

                case OP_OVER:
                {
                    // (x1 x2 -- x1 x2 x1)
                    if (stack.size() < 2)
                        return set_error(serror, SCRIPT_ERR_INVALID_STACK_OPERATION);
                    valtype vch = stacktop(-2);
                    stack.push_back(vch);
                }
                break;

                case OP_PICK:
                case OP_ROLL:
                {
                    // (xn ... x2 x1 x0 n - xn ... x2 x1 x0 xn)
                    // (xn ... x2 x1 x0 n - ... x2 x1 x0 xn)
                    if (stack.size() < 2)
                        return set_error(serror, SCRIPT_ERR_INVALID_STACK_OPERATION);
                    int n = CScriptNum(stacktop(-1), fRequireMinimal).getint();
                    popstack(stack);
                    if (n < 0 || n >= (int)stack.size())
                        return set_error(serror, SCRIPT_ERR_INVALID_STACK_OPERATION);
                    valtype vch = stacktop(-n-1);
                    if (opcode == OP_ROLL)
                        stack.erase(stack.end()-n-1);
                    stack.push_back(vch);
                }
                break;

                case OP_ROT:
                {
                    // (x1 x2 x3 -- x2 x3 x1)
                    //  x2 x1 x3  after first swap
                    //  x2 x3 x1  after second swap
                    if (stack.size() < 3)
                        return set_error(serror, SCRIPT_ERR_INVALID_STACK_OPERATION);
                    swap(stacktop(-3), stacktop(-2));
                    swap(stacktop(-2), stacktop(-1));
                }
                break;

                case OP_SWAP:
                {
                    // (x1 x2 -- x2 x1)
                    if (stack.size() < 2)
                        return set_error(serror, SCRIPT_ERR_INVALID_STACK_OPERATION);
                    swap(stacktop(-2), stacktop(-1));
                }
                break;

                case OP_TUCK:
                {
                    // (x1 x2 -- x2 x1 x2)
                    if (stack.size() < 2)
                        return set_error(serror, SCRIPT_ERR_INVALID_STACK_OPERATION);
                    valtype vch = stacktop(-1);
                    stack.insert(stack.end()-2, vch);
                }
                break;


                case OP_SIZE:
                {
                    // (in -- in size)
                    if (stack.size() < 1)
                        return set_error(serror, SCRIPT_ERR_INVALID_STACK_OPERATION);
                    CScriptNum bn(stacktop(-1).size());
                    stack.push_back(bn.getvch());
                }
                break;


                //
                // Bitwise logic
                //
                case OP_EQUAL:
                case OP_EQUALVERIFY:
                //case OP_NOTEQUAL: // use OP_NUMNOTEQUAL
                {
                    // (x1 x2 - bool)
                    if (stack.size() < 2)
                        return set_error(serror, SCRIPT_ERR_INVALID_STACK_OPERATION);
                    valtype& vch1 = stacktop(-2);
                    valtype& vch2 = stacktop(-1);
                    bool fEqual = (vch1 == vch2);
                    // OP_NOTEQUAL is disabled because it would be too easy to say
                    // something like n != 1 and have some wiseguy pass in 1 with extra
                    // zero bytes after it (numerically, 0x01 == 0x0001 == 0x000001)
                    //if (opcode == OP_NOTEQUAL)
                    //    fEqual = !fEqual;
                    popstack(stack);
                    popstack(stack);
                    stack.push_back(fEqual ? vchTrue : vchFalse);
                    if (opcode == OP_EQUALVERIFY)
                    {
                        if (fEqual)
                            popstack(stack);
                        else
                            return set_error(serror, SCRIPT_ERR_EQUALVERIFY);
                    }
                }
                break;


                //
                // Numeric
                //
                case OP_1ADD:
                case OP_1SUB:
                case OP_NEGATE:
                case OP_ABS:
                case OP_NOT:
                case OP_0NOTEQUAL:
                {
                    // (in -- out)
                    if (stack.size() < 1)
                        return set_error(serror, SCRIPT_ERR_INVALID_STACK_OPERATION);
                    CScriptNum bn(stacktop(-1), fRequireMinimal);
                    switch (opcode)
                    {
                    case OP_1ADD:       bn += bnOne; break;
                    case OP_1SUB:       bn -= bnOne; break;
                    case OP_NEGATE:     bn = -bn; break;
                    case OP_ABS:        if (bn < bnZero) bn = -bn; break;
                    case OP_NOT:        bn = (bn == bnZero); break;
                    case OP_0NOTEQUAL:  bn = (bn != bnZero); break;
                    default:            assert(!"invalid opcode"); break;
                    }
                    popstack(stack);
                    stack.push_back(bn.getvch());
                }
                break;

                case OP_ADD:
                case OP_SUB:
                case OP_BOOLAND:
                case OP_BOOLOR:
                case OP_NUMEQUAL:
                case OP_NUMEQUALVERIFY:
                case OP_NUMNOTEQUAL:
                case OP_LESSTHAN:
                case OP_GREATERTHAN:
                case OP_LESSTHANOREQUAL:
                case OP_GREATERTHANOREQUAL:
                case OP_MIN:
                case OP_MAX:
                {
                    // (x1 x2 -- out)
                    if (stack.size() < 2)
                        return set_error(serror, SCRIPT_ERR_INVALID_STACK_OPERATION);
                    CScriptNum bn1(stacktop(-2), fRequireMinimal);
                    CScriptNum bn2(stacktop(-1), fRequireMinimal);
                    CScriptNum bn(0);
                    switch (opcode)
                    {
                    case OP_ADD:
                        bn = bn1 + bn2;
                        break;

                    case OP_SUB:
                        bn = bn1 - bn2;
                        break;

                    case OP_BOOLAND:             bn = (bn1 != bnZero && bn2 != bnZero); break;
                    case OP_BOOLOR:              bn = (bn1 != bnZero || bn2 != bnZero); break;
                    case OP_NUMEQUAL:            bn = (bn1 == bn2); break;
                    case OP_NUMEQUALVERIFY:      bn = (bn1 == bn2); break;
                    case OP_NUMNOTEQUAL:         bn = (bn1 != bn2); break;
                    case OP_LESSTHAN:            bn = (bn1 < bn2); break;
                    case OP_GREATERTHAN:         bn = (bn1 > bn2); break;
                    case OP_LESSTHANOREQUAL:     bn = (bn1 <= bn2); break;
                    case OP_GREATERTHANOREQUAL:  bn = (bn1 >= bn2); break;
                    case OP_MIN:                 bn = (bn1 < bn2 ? bn1 : bn2); break;
                    case OP_MAX:                 bn = (bn1 > bn2 ? bn1 : bn2); break;
                    default:                     assert(!"invalid opcode"); break;
                    }
                    popstack(stack);
                    popstack(stack);
                    stack.push_back(bn.getvch());

                    if (opcode == OP_NUMEQUALVERIFY)
                    {
                        if (CastToBool(stacktop(-1)))
                            popstack(stack);
                        else
                            return set_error(serror, SCRIPT_ERR_NUMEQUALVERIFY);
                    }
                }
                break;

                case OP_WITHIN:
                {
                    // (x min max -- out)
                    if (stack.size() < 3)
                        return set_error(serror, SCRIPT_ERR_INVALID_STACK_OPERATION);
                    CScriptNum bn1(stacktop(-3), fRequireMinimal);
                    CScriptNum bn2(stacktop(-2), fRequireMinimal);
                    CScriptNum bn3(stacktop(-1), fRequireMinimal);
                    bool fValue = (bn2 <= bn1 && bn1 < bn3);
                    popstack(stack);
                    popstack(stack);
                    popstack(stack);
                    stack.push_back(fValue ? vchTrue : vchFalse);
                }
                break;


                //
                // Crypto
                //
                case OP_RIPEMD160:
                case OP_SHA1:
                case OP_SHA256:
                case OP_HASH160:
                case OP_HASH256:
                {
                    // (in -- hash)
                    if (stack.size() < 1)
                        return set_error(serror, SCRIPT_ERR_INVALID_STACK_OPERATION);
                    valtype& vch = stacktop(-1);
                    valtype vchHash((opcode == OP_RIPEMD160 || opcode == OP_SHA1 || opcode == OP_HASH160) ? 20 : 32);
                    if (opcode == OP_RIPEMD160)
                        CRIPEMD160().Write(begin_ptr(vch), vch.size()).Finalize(begin_ptr(vchHash));
                    else if (opcode == OP_SHA1)
                        CSHA1().Write(begin_ptr(vch), vch.size()).Finalize(begin_ptr(vchHash));
                    else if (opcode == OP_SHA256)
                        CSHA256().Write(begin_ptr(vch), vch.size()).Finalize(begin_ptr(vchHash));
                    else if (opcode == OP_HASH160)
                        CHash160().Write(begin_ptr(vch), vch.size()).Finalize(begin_ptr(vchHash));
                    else if (opcode == OP_HASH256)
                        CHash256().Write(begin_ptr(vch), vch.size()).Finalize(begin_ptr(vchHash));
                    popstack(stack);
                    stack.push_back(vchHash);
                }
                break;                                   

                case OP_CODESEPARATOR:
                {
                    // Hash starts after the code separator
                    pbegincodehash = pc;
                }
                break;

                case OP_CHECKSIG:
                case OP_CHECKSIGVERIFY:
                {
                    // (sig pubkey -- bool)
                    if (stack.size() < 2)
                        return set_error(serror, SCRIPT_ERR_INVALID_STACK_OPERATION);

                    valtype& vchSig    = stacktop(-2);
                    valtype& vchPubKey = stacktop(-1);

                    // Subset of script starting at the most recent codeseparator
                    CScript scriptCode(pbegincodehash, pend);

                    // Drop the signature, since there's no way for a signature to sign itself
                    scriptCode.FindAndDelete(CScript(vchSig));

                    if (!CheckSignatureEncoding(vchSig, flags, serror) || !CheckPubKeyEncoding(vchPubKey, flags, serror)) {
                        //serror is set
                        return false;
                    }
                    bool fSuccess = checker.CheckSig(vchSig, vchPubKey, scriptCode);

                    popstack(stack);
                    popstack(stack);
                    stack.push_back(fSuccess ? vchTrue : vchFalse);
                    if (opcode == OP_CHECKSIGVERIFY)
                    {
                        if (fSuccess)
                            popstack(stack);
                        else
                            return set_error(serror, SCRIPT_ERR_CHECKSIGVERIFY);
                    }
                }
                break;

                case OP_CHECKMULTISIG:
                case OP_CHECKMULTISIGVERIFY:
                {
                    // ([sig ...] num_of_signatures [pubkey ...] num_of_pubkeys -- bool)

                    int i = 1;
                    if ((int)stack.size() < i)
                        return set_error(serror, SCRIPT_ERR_INVALID_STACK_OPERATION);

                    int nKeysCount = CScriptNum(stacktop(-i), fRequireMinimal).getint();
                    if (nKeysCount < 0 || nKeysCount > 20)
                        return set_error(serror, SCRIPT_ERR_PUBKEY_COUNT);
                    nOpCount += nKeysCount;
                    if (nOpCount > 201)
                        return set_error(serror, SCRIPT_ERR_OP_COUNT);
                    int ikey = ++i;
                    i += nKeysCount;
                    if ((int)stack.size() < i)
                        return set_error(serror, SCRIPT_ERR_INVALID_STACK_OPERATION);

                    int nSigsCount = CScriptNum(stacktop(-i), fRequireMinimal).getint();
                    if (nSigsCount < 0 || nSigsCount > nKeysCount)
                        return set_error(serror, SCRIPT_ERR_SIG_COUNT);
                    int isig = ++i;
                    i += nSigsCount;
                    if ((int)stack.size() < i)
                        return set_error(serror, SCRIPT_ERR_INVALID_STACK_OPERATION);

                    // Subset of script starting at the most recent codeseparator
                    CScript scriptCode(pbegincodehash, pend);

                    // Drop the signatures, since there's no way for a signature to sign itself
                    for (int k = 0; k < nSigsCount; k++)
                    {
                        valtype& vchSig = stacktop(-isig-k);
                        scriptCode.FindAndDelete(CScript(vchSig));
                    }

                    bool fSuccess = true;
                    while (fSuccess && nSigsCount > 0)
                    {
                        valtype& vchSig    = stacktop(-isig);
                        valtype& vchPubKey = stacktop(-ikey);

                        // Note how this makes the exact order of pubkey/signature evaluation
                        // distinguishable by CHECKMULTISIG NOT if the STRICTENC flag is set.
                        // See the script_(in)valid tests for details.
                        if (!CheckSignatureEncoding(vchSig, flags, serror) || !CheckPubKeyEncoding(vchPubKey, flags, serror)) {
                            // serror is set
                            return false;
                        }

                        // Check signature
                        bool fOk = checker.CheckSig(vchSig, vchPubKey, scriptCode);

                        if (fOk) {
                            isig++;
                            nSigsCount--;
                        }
                        ikey++;
                        nKeysCount--;

                        // If there are more signatures left than keys left,
                        // then too many signatures have failed. Exit early,
                        // without checking any further signatures.
                        if (nSigsCount > nKeysCount)
                            fSuccess = false;
                    }

                    // Clean up stack of actual arguments
                    while (i-- > 1)
                        popstack(stack);

                    // A bug causes CHECKMULTISIG to consume one extra argument
                    // whose contents were not checked in any way.
                    //
                    // Unfortunately this is a potential source of mutability,
                    // so optionally verify it is exactly equal to zero prior
                    // to removing it from the stack.
                    if (stack.size() < 1)
                        return set_error(serror, SCRIPT_ERR_INVALID_STACK_OPERATION);
                    if ((flags & SCRIPT_VERIFY_NULLDUMMY) && stacktop(-1).size())
                        return set_error(serror, SCRIPT_ERR_SIG_NULLDUMMY);
                    popstack(stack);

                    stack.push_back(fSuccess ? vchTrue : vchFalse);

                    if (opcode == OP_CHECKMULTISIGVERIFY)
                    {
                        if (fSuccess)
                            popstack(stack);
                        else
                            return set_error(serror, SCRIPT_ERR_CHECKMULTISIGVERIFY);
                    }
                }
                break;

                default:
                    return set_error(serror, SCRIPT_ERR_BAD_OPCODE);
            }

            // Size limits
            if (stack.size() + altstack.size() > 1000)
                return set_error(serror, SCRIPT_ERR_STACK_SIZE);
        }
    }
    catch (...)
    {
        return set_error(serror, SCRIPT_ERR_UNKNOWN_ERROR);
    }

    if (!vfExec.empty())
        return set_error(serror, SCRIPT_ERR_UNBALANCED_CONDITIONAL);

    return set_success(serror);
}

namespace {

/**
 * Wrapper that serializes like CTransaction, but with the modifications
 *  required for the signature hash done in-place
 */
class CTransactionSignatureSerializer {
private:
    const CTransaction &txTo;  //! reference to the spending transaction (the one being serialized)
    const CScript &scriptCode; //! output script being consumed
    const unsigned int nIn;    //! input index of txTo being signed
    const bool fAnyoneCanPay;  //! whether the hashtype has the SIGHASH_ANYONECANPAY flag set
    const bool fHashSingle;    //! whether the hashtype is SIGHASH_SINGLE
    const bool fHashNone;      //! whether the hashtype is SIGHASH_NONE

public:
    CTransactionSignatureSerializer(const CTransaction &txToIn, const CScript &scriptCodeIn, unsigned int nInIn, int nHashTypeIn) :
        txTo(txToIn), scriptCode(scriptCodeIn), nIn(nInIn),
        fAnyoneCanPay(!!(nHashTypeIn & SIGHASH_ANYONECANPAY)),
        fHashSingle((nHashTypeIn & 0x1f) == SIGHASH_SINGLE),
        fHashNone((nHashTypeIn & 0x1f) == SIGHASH_NONE) {}

    /** Serialize the passed scriptCode, skipping OP_CODESEPARATORs */
    template<typename S>
    void SerializeScriptCode(S &s, int nType, int nVersion) const {
        CScript::const_iterator it = scriptCode.begin();
        CScript::const_iterator itBegin = it;
        opcodetype opcode;
        unsigned int nCodeSeparators = 0;
        while (scriptCode.GetOp(it, opcode)) {
            if (opcode == OP_CODESEPARATOR)
                nCodeSeparators++;
        }
        ::WriteCompactSize(s, scriptCode.size() - nCodeSeparators);
        it = itBegin;
        while (scriptCode.GetOp(it, opcode)) {
            if (opcode == OP_CODESEPARATOR) {
                s.write((char*)&itBegin[0], it-itBegin-1);
                itBegin = it;
            }
        }
        if (itBegin != scriptCode.end())
            s.write((char*)&itBegin[0], it-itBegin);
    }

    /** Serialize an input of txTo */
    template<typename S>
    void SerializeInput(S &s, unsigned int nInput, int nType, int nVersion) const {
        // In case of SIGHASH_ANYONECANPAY, only the input being signed is serialized
        if (fAnyoneCanPay)
            nInput = nIn;
        // Serialize the prevout
        ::Serialize(s, txTo.vin[nInput].prevout, nType, nVersion);
        // Serialize the script
        if (nInput != nIn)
            // Blank out other inputs' signatures
            ::Serialize(s, CScript(), nType, nVersion);
        else
            SerializeScriptCode(s, nType, nVersion);
        // Serialize the nSequence
        if (nInput != nIn && (fHashSingle || fHashNone))
            // let the others update at will
            ::Serialize(s, (int)0, nType, nVersion);
        else
            ::Serialize(s, txTo.vin[nInput].nSequence, nType, nVersion);
    }

    /** Serialize an output of txTo */
    template<typename S>
    void SerializeOutput(S &s, unsigned int nOutput, int nType, int nVersion) const {
        if (fHashSingle && nOutput != nIn)
            // Do not lock-in the txout payee at other indices as txin
            ::Serialize(s, CTxOut(), nType, nVersion);
        else
            ::Serialize(s, txTo.vout[nOutput], nType, nVersion);
    }

    /** Serialize txTo */
    template<typename S>
    void Serialize(S &s, int nType, int nVersion) const {
        // Serialize nVersion
        ::Serialize(s, txTo.nVersion, nType, nVersion);
        // Serialize vin
        unsigned int nInputs = fAnyoneCanPay ? 1 : txTo.vin.size();
        ::WriteCompactSize(s, nInputs);
        for (unsigned int nInput = 0; nInput < nInputs; nInput++)
             SerializeInput(s, nInput, nType, nVersion);
        // Serialize vout
        unsigned int nOutputs = fHashNone ? 0 : (fHashSingle ? nIn+1 : txTo.vout.size());
        ::WriteCompactSize(s, nOutputs);
        for (unsigned int nOutput = 0; nOutput < nOutputs; nOutput++)
             SerializeOutput(s, nOutput, nType, nVersion);
        // Serialize nLockTime
        ::Serialize(s, txTo.nLockTime, nType, nVersion);
    }
};

} // anon namespace

uint256 SignatureHash(const CScript& scriptCode, const CTransaction& txTo, unsigned int nIn, int nHashType)
{
    static const uint256 one(uint256S("0000000000000000000000000000000000000000000000000000000000000001"));
    if (nIn >= txTo.vin.size()) {
        //  nIn out of range
        return one;
    }

    // Check for invalid use of SIGHASH_SINGLE
    if ((nHashType & 0x1f) == SIGHASH_SINGLE) {
        if (nIn >= txTo.vout.size()) {
            //  nOut out of range
            return one;
        }
    }

    // Wrapper to serialize only the necessary parts of the transaction being signed
    CTransactionSignatureSerializer txTmp(txTo, scriptCode, nIn, nHashType);

    // Serialize and hash
    CHashWriter ss(SER_GETHASH, 0);
    ss << txTmp << nHashType;
    return ss.GetHash();
}

bool TransactionSignatureChecker::VerifySignature(const std::vector<unsigned char>& vchSig, const CPubKey& pubkey, const uint256& sighash) const
{
    return pubkey.Verify(sighash, vchSig);
}

bool TransactionSignatureChecker::CheckSig(const vector<unsigned char>& vchSigIn, const vector<unsigned char>& vchPubKey, const CScript& scriptCode) const
{
    CPubKey pubkey(vchPubKey);
    if (!pubkey.IsValid())
        return false;

    // Hash type is one byte tacked on to the end of the signature
    vector<unsigned char> vchSig(vchSigIn);
    if (vchSig.empty())
        return false;
    int nHashType = vchSig.back();
    vchSig.pop_back();

    uint256 sighash = SignatureHash(scriptCode, *txTo, nIn, nHashType);

    if (!VerifySignature(vchSig, pubkey, sighash))
        return false;

    return true;
}

bool TransactionSignatureChecker::CheckLockTime(const CScriptNum& nLockTime) const
{
    // There are two kinds of nLockTime: lock-by-blockheight
    // and lock-by-blocktime, distinguished by whether
    // nLockTime < LOCKTIME_THRESHOLD.
    //
    // We want to compare apples to apples, so fail the script
    // unless the type of nLockTime being tested is the same as
    // the nLockTime in the transaction.
    if (!(
        (txTo->nLockTime <  LOCKTIME_THRESHOLD && nLockTime <  LOCKTIME_THRESHOLD) ||
        (txTo->nLockTime >= LOCKTIME_THRESHOLD && nLockTime >= LOCKTIME_THRESHOLD)
    ))
        return false;

    // Now that we know we're comparing apples-to-apples, the
    // comparison is a simple numeric one.
    if (nLockTime > (int64_t)txTo->nLockTime)
        return false;

    // Finally the nLockTime feature can be disabled and thus
    // CHECKLOCKTIMEVERIFY bypassed if every txin has been
    // finalized by setting nSequence to maxint. The
    // transaction would be allowed into the blockchain, making
    // the opcode ineffective.
    //
    // Testing if this vin is not final is sufficient to
    // prevent this condition. Alternatively we could test all
    // inputs, but testing just this input minimizes the data
    // required to prove correct CHECKLOCKTIMEVERIFY execution.
    if (txTo->vin[nIn].IsFinal())
        return false;

    return true;
}


bool VerifyScript(const CScript& scriptSig, const CScript& scriptPubKey, unsigned int flags, const BaseSignatureChecker& checker, ScriptError* serror)
{
    set_error(serror, SCRIPT_ERR_UNKNOWN_ERROR);

    if ((flags & SCRIPT_VERIFY_SIGPUSHONLY) != 0 && !scriptSig.IsPushOnly()) {
        return set_error(serror, SCRIPT_ERR_SIG_PUSHONLY);
    }

    vector<vector<unsigned char> > stack, stackCopy;
    if (!EvalScript(stack, scriptSig, flags, checker, serror))
        // serror is set
        return false;
    if (flags & SCRIPT_VERIFY_P2SH)
        stackCopy = stack;
    if (!EvalScript(stack, scriptPubKey, flags, checker, serror))
        // serror is set
        return false;
    if (stack.empty())
        return set_error(serror, SCRIPT_ERR_EVAL_FALSE);
    if (CastToBool(stack.back()) == false)
        return set_error(serror, SCRIPT_ERR_EVAL_FALSE);

    // Additional validation for spend-to-script-hash transactions:
    if ((flags & SCRIPT_VERIFY_P2SH) && scriptPubKey.IsPayToScriptHash())
    {
        // scriptSig must be literals-only or validation fails
        if (!scriptSig.IsPushOnly())
            return set_error(serror, SCRIPT_ERR_SIG_PUSHONLY);

        // Restore stack.
        swap(stack, stackCopy);

        // stack cannot be empty here, because if it was the
        // P2SH  HASH <> EQUAL  scriptPubKey would be evaluated with
        // an empty stack and the EvalScript above would return false.
        assert(!stack.empty());

        const valtype& pubKeySerialized = stack.back();
        CScript pubKey2(pubKeySerialized.begin(), pubKeySerialized.end());
        popstack(stack);

        if (!EvalScript(stack, pubKey2, flags, checker, serror))
            // serror is set
            return false;
        if (stack.empty())
            return set_error(serror, SCRIPT_ERR_EVAL_FALSE);
        if (!CastToBool(stack.back()))
            return set_error(serror, SCRIPT_ERR_EVAL_FALSE);
    }

    // The CLEANSTACK check is only performed after potential P2SH evaluation,
    // as the non-P2SH evaluation of a P2SH script will obviously not result in
    // a clean stack (the P2SH inputs remain).
    if ((flags & SCRIPT_VERIFY_CLEANSTACK) != 0) {
        // Disallow CLEANSTACK without P2SH, as otherwise a switch CLEANSTACK->P2SH+CLEANSTACK
        // would be possible, which is not a softfork (and P2SH should be one).
        assert((flags & SCRIPT_VERIFY_P2SH) != 0);
        if (stack.size() != 1) {
            return set_error(serror, SCRIPT_ERR_CLEANSTACK);
        }
    }

    return set_success(serror);
}<|MERGE_RESOLUTION|>--- conflicted
+++ resolved
@@ -13,6 +13,7 @@
 #include "pubkey.h"
 #include "script/script.h"
 #include "uint256.h"
+#include <iostream>
 
 using namespace std;
 
@@ -379,7 +380,6 @@
                     break;
                 }
 
-<<<<<<< HEAD
                 case OP_CLAIM_NAME: case OP_SUPPORT_CLAIM:
                 {
                     CScriptNum n(OP_0);
@@ -387,10 +387,7 @@
                 }
                 break;
 
-                case OP_NOP3: case OP_NOP4: case OP_NOP5:
-=======
-                case OP_NOP1: case OP_NOP3: case OP_NOP4: case OP_NOP5:
->>>>>>> c6de5cc8
+                case OP_NOP4: case OP_NOP5:
                 case OP_NOP6: case OP_NOP7: case OP_NOP8: case OP_NOP9: case OP_NOP10:
                 {
                     if (flags & SCRIPT_VERIFY_DISCOURAGE_UPGRADABLE_NOPS)
