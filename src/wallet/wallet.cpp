--- conflicted
+++ resolved
@@ -1149,13 +1149,9 @@
 
         // In either case, we need to get the destination address
         CTxDestination address;
-<<<<<<< HEAD
         const CScript& scriptPubKey = StripClaimScriptPrefix(txout.scriptPubKey);
-        if (!ExtractDestination(scriptPubKey, address))
-=======
-
-        if (!ExtractDestination(txout.scriptPubKey, address) && !txout.scriptPubKey.IsUnspendable())
->>>>>>> d2899501
+
+        if (!ExtractDestination(scriptPubKey, address) && !scriptPubKey.IsUnspendable())
         {
             LogPrintf("CWalletTx::GetAmounts: Unknown transaction type found, txid %s\n",
                      this->GetHash().ToString());
@@ -1986,12 +1982,8 @@
 }
 
 bool CWallet::CreateTransaction(const vector<CRecipient>& vecSend, CWalletTx& wtxNew, CReserveKey& reservekey, CAmount& nFeeRet,
-<<<<<<< HEAD
-                                int& nChangePosRet, std::string& strFailReason, const CCoinControl* coinControl, bool sign,
+                                int& nChangePosInOut, std::string& strFailReason, const CCoinControl* coinControl, bool sign,
                                 const CWalletTx* pwtxIn, unsigned int nTxOut)
-=======
-                                int& nChangePosInOut, std::string& strFailReason, const CCoinControl* coinControl, bool sign)
->>>>>>> d2899501
 {
     CAmount nValue = 0;
     int nChangePosRequest = nChangePosInOut;
@@ -2113,13 +2105,9 @@
                 // Choose coins to use
                 set<pair<const CWalletTx*,unsigned int> > setCoins;
                 CAmount nValueIn = 0;
-<<<<<<< HEAD
                 if (!fUsingWtxIn || nValueNeeded > 0)
-=======
-                if (!SelectCoins(vAvailableCoins, nValueToSelect, setCoins, nValueIn, coinControl))
->>>>>>> d2899501
                 {
-                    if (!SelectCoins(nValueNeeded, setCoins, nValueIn, coinControl))
+                    if (!SelectCoins(vAvailableCoins, nValueNeeded, setCoins, nValueIn, coinControl))
                     {
                         strFailReason = _("Insufficient funds");
                         return false;
