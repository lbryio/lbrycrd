--- conflicted
+++ resolved
@@ -9,11 +9,8 @@
 #include "keystore.h"
 #include "script/script.h"
 #include "script/standard.h"
-<<<<<<< HEAD
 #include "nameclaim.h"
-=======
 #include "script/sign.h"
->>>>>>> c6de5cc8
 
 #include <boost/foreach.hpp>
 
@@ -43,7 +40,6 @@
 {
     vector<valtype> vSolutions;
     txnouttype whichType;
-<<<<<<< HEAD
     isminetype spendable_type = ISMINE_SPENDABLE;
    
     int opcode;
@@ -65,15 +61,9 @@
         }
     }
 
-
     if (!Solver(strippedScriptPubKey, whichType, vSolutions)) {
-        if (keystore.HaveWatchOnly(strippedScriptPubKey))
-            return ISMINE_WATCH_ONLY;
-=======
-    if (!Solver(scriptPubKey, whichType, vSolutions)) {
         if (keystore.HaveWatchOnly(scriptPubKey))
             return ISMINE_WATCH_UNSOLVABLE;
->>>>>>> c6de5cc8
         return ISMINE_NO;
     }
 
