// Copyright (c) 2009-2010 Satoshi Nakamoto
// Copyright (c) 2009-2014 The Bitcoin Core developers
// Distributed under the MIT software license, see the accompanying
// file COPYING or http://www.opensource.org/licenses/mit-license.php.

#include "main.h"

#include "arith_uint256.h"
#include "addrman.h"
#include "alert.h"
#include "chainparams.h"
#include "checkpoints.h"
#include "checkqueue.h"
#include "init.h"
#include "merkleblock.h"
#include "ncc.h"
#include "net.h"
#include "pow.h"
#include "txdb.h"
#include "txmempool.h"
#include "ui_interface.h"
#include "undo.h"
#include "util.h"
#include "utilmoneystr.h"
#include "ncc.h"

#include <sstream>

#include <boost/algorithm/string/replace.hpp>
#include <boost/filesystem.hpp>
#include <boost/filesystem/fstream.hpp>
#include <boost/thread.hpp>

using namespace std;

#if defined(NDEBUG)
# error "Bitcoin cannot be compiled without assertions."
#endif

/**
 * Global state
 */

CCriticalSection cs_main;

BlockMap mapBlockIndex;
CChain chainActive;
CBlockIndex *pindexBestHeader = NULL;
int64_t nTimeBestReceived = 0;
CWaitableCriticalSection csBestBlock;
CConditionVariable cvBlockChange;
int nScriptCheckThreads = 0;
bool fImporting = false;
bool fReindex = false;
bool fTxIndex = false;
bool fIsBareMultisigStd = true;
unsigned int nCoinCacheSize = 5000;


/** Fees smaller than this (in satoshi) are considered zero fee (for relaying and mining) */
CFeeRate minRelayTxFee = CFeeRate(1000);

CTxMemPool mempool(::minRelayTxFee);

struct COrphanTx {
    CTransaction tx;
    NodeId fromPeer;
};
map<uint256, COrphanTx> mapOrphanTransactions;
map<uint256, set<uint256> > mapOrphanTransactionsByPrev;
void EraseOrphansFor(NodeId peer);

/**
 * Returns true if there are nRequired or more blocks of minVersion or above
 * in the last Params().ToCheckBlockUpgradeMajority() blocks, starting at pstart 
 * and going backwards.
 */
static bool IsSuperMajority(int minVersion, const CBlockIndex* pstart, unsigned int nRequired);

/** Constant stuff for coinbase transactions we create: */
CScript COINBASE_FLAGS;

const string strMessageMagic = "Bitcoin Signed Message:\n";

// Internal stuff
namespace {

    struct CBlockIndexWorkComparator
    {
        bool operator()(CBlockIndex *pa, CBlockIndex *pb) {
            // First sort by most total work, ...
            if (pa->nChainWork > pb->nChainWork) return false;
            if (pa->nChainWork < pb->nChainWork) return true;

            // ... then by earliest time received, ...
            if (pa->nSequenceId < pb->nSequenceId) return false;
            if (pa->nSequenceId > pb->nSequenceId) return true;

            // Use pointer address as tie breaker (should only happen with blocks
            // loaded from disk, as those all have id 0).
            if (pa < pb) return false;
            if (pa > pb) return true;

            // Identical blocks.
            return false;
        }
    };

    CBlockIndex *pindexBestInvalid;

    /**
     * The set of all CBlockIndex entries with BLOCK_VALID_TRANSACTIONS or better that are at least
     * as good as our current tip. Entries may be failed, though.
     */
    set<CBlockIndex*, CBlockIndexWorkComparator> setBlockIndexCandidates;
    /** Number of nodes with fSyncStarted. */
    int nSyncStarted = 0;
    /** All pairs A->B, where A (or one if its ancestors) misses transactions, but B has transactions. */
    multimap<CBlockIndex*, CBlockIndex*> mapBlocksUnlinked;

    CCriticalSection cs_LastBlockFile;
    std::vector<CBlockFileInfo> vinfoBlockFile;
    int nLastBlockFile = 0;

    /**
     * Every received block is assigned a unique and increasing identifier, so we
     * know which one to give priority in case of a fork.
     */
    CCriticalSection cs_nBlockSequenceId;
    /** Blocks loaded from disk are assigned id 0, so start the counter at 1. */
    uint32_t nBlockSequenceId = 1;

    /**
     * Sources of received blocks, to be able to send them reject messages or ban
     * them, if processing happens afterwards. Protected by cs_main.
     */
    map<uint256, NodeId> mapBlockSource;

    /** Blocks that are in flight, and that are in the queue to be downloaded. Protected by cs_main. */
    struct QueuedBlock {
        uint256 hash;
        CBlockIndex *pindex;  //! Optional.
        int64_t nTime;  //! Time of "getdata" request in microseconds.
        int nValidatedQueuedBefore;  //! Number of blocks queued with validated headers (globally) at the time this one is requested.
        bool fValidatedHeaders;  //! Whether this block has validated headers at the time of request.
    };
    map<uint256, pair<NodeId, list<QueuedBlock>::iterator> > mapBlocksInFlight;

    /** Number of blocks in flight with validated headers. */
    int nQueuedValidatedHeaders = 0;

    /** Number of preferable block download peers. */
    int nPreferredDownload = 0;

    /** Dirty block index entries. */
    set<CBlockIndex*> setDirtyBlockIndex;

    /** Dirty block file entries. */
    set<int> setDirtyFileInfo;
} // anon namespace

//////////////////////////////////////////////////////////////////////////////
//
// dispatching functions
//

// These functions dispatch to one or all registered wallets

namespace {

struct CMainSignals {
    /** Notifies listeners of updated transaction data (transaction, and optionally the block it is found in. */
    boost::signals2::signal<void (const CTransaction &, const CBlock *)> SyncTransaction;
    /** Notifies listeners of an erased transaction (currently disabled, requires transaction replacement). */
    boost::signals2::signal<void (const uint256 &)> EraseTransaction;
    /** Notifies listeners of an updated transaction without new data (for now: a coinbase potentially becoming visible). */
    boost::signals2::signal<void (const uint256 &)> UpdatedTransaction;
    /** Notifies listeners of a new active block chain. */
    boost::signals2::signal<void (const CBlockLocator &)> SetBestChain;
    /** Notifies listeners about an inventory item being seen on the network. */
    boost::signals2::signal<void (const uint256 &)> Inventory;
    /** Tells listeners to broadcast their data. */
    boost::signals2::signal<void ()> Broadcast;
    /** Notifies listeners of a block validation result */
    boost::signals2::signal<void (const CBlock&, const CValidationState&)> BlockChecked;
} g_signals;

} // anon namespace

void RegisterValidationInterface(CValidationInterface* pwalletIn) {
    g_signals.SyncTransaction.connect(boost::bind(&CValidationInterface::SyncTransaction, pwalletIn, _1, _2));
    g_signals.EraseTransaction.connect(boost::bind(&CValidationInterface::EraseFromWallet, pwalletIn, _1));
    g_signals.UpdatedTransaction.connect(boost::bind(&CValidationInterface::UpdatedTransaction, pwalletIn, _1));
    g_signals.SetBestChain.connect(boost::bind(&CValidationInterface::SetBestChain, pwalletIn, _1));
    g_signals.Inventory.connect(boost::bind(&CValidationInterface::Inventory, pwalletIn, _1));
    g_signals.Broadcast.connect(boost::bind(&CValidationInterface::ResendWalletTransactions, pwalletIn));
    g_signals.BlockChecked.connect(boost::bind(&CValidationInterface::BlockChecked, pwalletIn, _1, _2));
}

void UnregisterValidationInterface(CValidationInterface* pwalletIn) {
    g_signals.BlockChecked.disconnect(boost::bind(&CValidationInterface::BlockChecked, pwalletIn, _1, _2));
    g_signals.Broadcast.disconnect(boost::bind(&CValidationInterface::ResendWalletTransactions, pwalletIn));
    g_signals.Inventory.disconnect(boost::bind(&CValidationInterface::Inventory, pwalletIn, _1));
    g_signals.SetBestChain.disconnect(boost::bind(&CValidationInterface::SetBestChain, pwalletIn, _1));
    g_signals.UpdatedTransaction.disconnect(boost::bind(&CValidationInterface::UpdatedTransaction, pwalletIn, _1));
    g_signals.EraseTransaction.disconnect(boost::bind(&CValidationInterface::EraseFromWallet, pwalletIn, _1));
    g_signals.SyncTransaction.disconnect(boost::bind(&CValidationInterface::SyncTransaction, pwalletIn, _1, _2));
}

void UnregisterAllValidationInterfaces() {
    g_signals.BlockChecked.disconnect_all_slots();
    g_signals.Broadcast.disconnect_all_slots();
    g_signals.Inventory.disconnect_all_slots();
    g_signals.SetBestChain.disconnect_all_slots();
    g_signals.UpdatedTransaction.disconnect_all_slots();
    g_signals.EraseTransaction.disconnect_all_slots();
    g_signals.SyncTransaction.disconnect_all_slots();
}

void SyncWithWallets(const CTransaction &tx, const CBlock *pblock) {
    g_signals.SyncTransaction(tx, pblock);
}

//////////////////////////////////////////////////////////////////////////////
//
// Registration of network node signals.
//

namespace {

struct CBlockReject {
    unsigned char chRejectCode;
    string strRejectReason;
    uint256 hashBlock;
};

/**
 * Maintain validation-specific state about nodes, protected by cs_main, instead
 * by CNode's own locks. This simplifies asynchronous operation, where
 * processing of incoming data is done after the ProcessMessage call returns,
 * and we're no longer holding the node's locks.
 */
struct CNodeState {
    //! Accumulated misbehaviour score for this peer.
    int nMisbehavior;
    //! Whether this peer should be disconnected and banned (unless whitelisted).
    bool fShouldBan;
    //! String name of this peer (debugging/logging purposes).
    std::string name;
    //! List of asynchronously-determined block rejections to notify this peer about.
    std::vector<CBlockReject> rejects;
    //! The best known block we know this peer has announced.
    CBlockIndex *pindexBestKnownBlock;
    //! The hash of the last unknown block this peer has announced.
    uint256 hashLastUnknownBlock;
    //! The last full block we both have.
    CBlockIndex *pindexLastCommonBlock;
    //! Whether we've started headers synchronization with this peer.
    bool fSyncStarted;
    //! Since when we're stalling block download progress (in microseconds), or 0.
    int64_t nStallingSince;
    list<QueuedBlock> vBlocksInFlight;
    int nBlocksInFlight;
    //! Whether we consider this a preferred download peer.
    bool fPreferredDownload;

    CNodeState() {
        nMisbehavior = 0;
        fShouldBan = false;
        pindexBestKnownBlock = NULL;
        hashLastUnknownBlock.SetNull();
        pindexLastCommonBlock = NULL;
        fSyncStarted = false;
        nStallingSince = 0;
        nBlocksInFlight = 0;
        fPreferredDownload = false;
    }
};

/** Map maintaining per-node state. Requires cs_main. */
map<NodeId, CNodeState> mapNodeState;

// Requires cs_main.
CNodeState *State(NodeId pnode) {
    map<NodeId, CNodeState>::iterator it = mapNodeState.find(pnode);
    if (it == mapNodeState.end())
        return NULL;
    return &it->second;
}

int GetHeight()
{
    LOCK(cs_main);
    return chainActive.Height();
}

void UpdatePreferredDownload(CNode* node, CNodeState* state)
{
    nPreferredDownload -= state->fPreferredDownload;

    // Whether this node should be marked as a preferred download node.
    state->fPreferredDownload = (!node->fInbound || node->fWhitelisted) && !node->fOneShot && !node->fClient;

    nPreferredDownload += state->fPreferredDownload;
}

void InitializeNode(NodeId nodeid, const CNode *pnode) {
    LOCK(cs_main);
    CNodeState &state = mapNodeState.insert(std::make_pair(nodeid, CNodeState())).first->second;
    state.name = pnode->addrName;
}

void FinalizeNode(NodeId nodeid) {
    LOCK(cs_main);
    CNodeState *state = State(nodeid);

    if (state->fSyncStarted)
        nSyncStarted--;

    BOOST_FOREACH(const QueuedBlock& entry, state->vBlocksInFlight)
        mapBlocksInFlight.erase(entry.hash);
    EraseOrphansFor(nodeid);
    nPreferredDownload -= state->fPreferredDownload;

    mapNodeState.erase(nodeid);
}

// Requires cs_main.
void MarkBlockAsReceived(const uint256& hash) {
    map<uint256, pair<NodeId, list<QueuedBlock>::iterator> >::iterator itInFlight = mapBlocksInFlight.find(hash);
    if (itInFlight != mapBlocksInFlight.end()) {
        CNodeState *state = State(itInFlight->second.first);
        nQueuedValidatedHeaders -= itInFlight->second.second->fValidatedHeaders;
        state->vBlocksInFlight.erase(itInFlight->second.second);
        state->nBlocksInFlight--;
        state->nStallingSince = 0;
        mapBlocksInFlight.erase(itInFlight);
    }
}

// Requires cs_main.
void MarkBlockAsInFlight(NodeId nodeid, const uint256& hash, CBlockIndex *pindex = NULL) {
    CNodeState *state = State(nodeid);
    assert(state != NULL);

    // Make sure it's not listed somewhere already.
    MarkBlockAsReceived(hash);

    QueuedBlock newentry = {hash, pindex, GetTimeMicros(), nQueuedValidatedHeaders, pindex != NULL};
    nQueuedValidatedHeaders += newentry.fValidatedHeaders;
    list<QueuedBlock>::iterator it = state->vBlocksInFlight.insert(state->vBlocksInFlight.end(), newentry);
    state->nBlocksInFlight++;
    mapBlocksInFlight[hash] = std::make_pair(nodeid, it);
}

/** Check whether the last unknown block a peer advertized is not yet known. */
void ProcessBlockAvailability(NodeId nodeid) {
    CNodeState *state = State(nodeid);
    assert(state != NULL);

    if (!state->hashLastUnknownBlock.IsNull()) {
        BlockMap::iterator itOld = mapBlockIndex.find(state->hashLastUnknownBlock);
        if (itOld != mapBlockIndex.end() && itOld->second->nChainWork > 0) {
            if (state->pindexBestKnownBlock == NULL || itOld->second->nChainWork >= state->pindexBestKnownBlock->nChainWork)
                state->pindexBestKnownBlock = itOld->second;
            state->hashLastUnknownBlock.SetNull();
        }
    }
}

/** Update tracking information about which blocks a peer is assumed to have. */
void UpdateBlockAvailability(NodeId nodeid, const uint256 &hash) {
    CNodeState *state = State(nodeid);
    assert(state != NULL);

    ProcessBlockAvailability(nodeid);

    BlockMap::iterator it = mapBlockIndex.find(hash);
    if (it != mapBlockIndex.end() && it->second->nChainWork > 0) {
        // An actually better block was announced.
        if (state->pindexBestKnownBlock == NULL || it->second->nChainWork >= state->pindexBestKnownBlock->nChainWork)
            state->pindexBestKnownBlock = it->second;
    } else {
        // An unknown block was announced; just assume that the latest one is the best one.
        state->hashLastUnknownBlock = hash;
    }
}

/** Find the last common ancestor two blocks have.
 *  Both pa and pb must be non-NULL. */
CBlockIndex* LastCommonAncestor(CBlockIndex* pa, CBlockIndex* pb) {
    if (pa->nHeight > pb->nHeight) {
        pa = pa->GetAncestor(pb->nHeight);
    } else if (pb->nHeight > pa->nHeight) {
        pb = pb->GetAncestor(pa->nHeight);
    }

    while (pa != pb && pa && pb) {
        pa = pa->pprev;
        pb = pb->pprev;
    }

    // Eventually all chain branches meet at the genesis block.
    assert(pa == pb);
    return pa;
}

/** Update pindexLastCommonBlock and add not-in-flight missing successors to vBlocks, until it has
 *  at most count entries. */
void FindNextBlocksToDownload(NodeId nodeid, unsigned int count, std::vector<CBlockIndex*>& vBlocks, NodeId& nodeStaller) {
    if (count == 0)
        return;

    vBlocks.reserve(vBlocks.size() + count);
    CNodeState *state = State(nodeid);
    assert(state != NULL);

    // Make sure pindexBestKnownBlock is up to date, we'll need it.
    ProcessBlockAvailability(nodeid);

    if (state->pindexBestKnownBlock == NULL || state->pindexBestKnownBlock->nChainWork < chainActive.Tip()->nChainWork) {
        // This peer has nothing interesting.
        return;
    }

    if (state->pindexLastCommonBlock == NULL) {
        // Bootstrap quickly by guessing a parent of our best tip is the forking point.
        // Guessing wrong in either direction is not a problem.
        state->pindexLastCommonBlock = chainActive[std::min(state->pindexBestKnownBlock->nHeight, chainActive.Height())];
    }

    // If the peer reorganized, our previous pindexLastCommonBlock may not be an ancestor
    // of their current tip anymore. Go back enough to fix that.
    state->pindexLastCommonBlock = LastCommonAncestor(state->pindexLastCommonBlock, state->pindexBestKnownBlock);
    if (state->pindexLastCommonBlock == state->pindexBestKnownBlock)
        return;

    std::vector<CBlockIndex*> vToFetch;
    CBlockIndex *pindexWalk = state->pindexLastCommonBlock;
    // Never fetch further than the best block we know the peer has, or more than BLOCK_DOWNLOAD_WINDOW + 1 beyond the last
    // linked block we have in common with this peer. The +1 is so we can detect stalling, namely if we would be able to
    // download that next block if the window were 1 larger.
    int nWindowEnd = state->pindexLastCommonBlock->nHeight + BLOCK_DOWNLOAD_WINDOW;
    int nMaxHeight = std::min<int>(state->pindexBestKnownBlock->nHeight, nWindowEnd + 1);
    NodeId waitingfor = -1;
    while (pindexWalk->nHeight < nMaxHeight) {
        // Read up to 128 (or more, if more blocks than that are needed) successors of pindexWalk (towards
        // pindexBestKnownBlock) into vToFetch. We fetch 128, because CBlockIndex::GetAncestor may be as expensive
        // as iterating over ~100 CBlockIndex* entries anyway.
        int nToFetch = std::min(nMaxHeight - pindexWalk->nHeight, std::max<int>(count - vBlocks.size(), 128));
        vToFetch.resize(nToFetch);
        pindexWalk = state->pindexBestKnownBlock->GetAncestor(pindexWalk->nHeight + nToFetch);
        vToFetch[nToFetch - 1] = pindexWalk;
        for (unsigned int i = nToFetch - 1; i > 0; i--) {
            vToFetch[i - 1] = vToFetch[i]->pprev;
        }

        // Iterate over those blocks in vToFetch (in forward direction), adding the ones that
        // are not yet downloaded and not in flight to vBlocks. In the mean time, update
        // pindexLastCommonBlock as long as all ancestors are already downloaded.
        BOOST_FOREACH(CBlockIndex* pindex, vToFetch) {
            if (!pindex->IsValid(BLOCK_VALID_TREE)) {
                // We consider the chain that this peer is on invalid.
                return;
            }
            if (pindex->nStatus & BLOCK_HAVE_DATA) {
                if (pindex->nChainTx)
                    state->pindexLastCommonBlock = pindex;
            } else if (mapBlocksInFlight.count(pindex->GetBlockHash()) == 0) {
                // The block is not already downloaded, and not yet in flight.
                if (pindex->nHeight > nWindowEnd) {
                    // We reached the end of the window.
                    if (vBlocks.size() == 0 && waitingfor != nodeid) {
                        // We aren't able to fetch anything, but we would be if the download window was one larger.
                        nodeStaller = waitingfor;
                    }
                    return;
                }
                vBlocks.push_back(pindex);
                if (vBlocks.size() == count) {
                    return;
                }
            } else if (waitingfor == -1) {
                // This is the first already-in-flight block.
                waitingfor = mapBlocksInFlight[pindex->GetBlockHash()].first;
            }
        }
    }
}

} // anon namespace

bool GetNodeStateStats(NodeId nodeid, CNodeStateStats &stats) {
    LOCK(cs_main);
    CNodeState *state = State(nodeid);
    if (state == NULL)
        return false;
    stats.nMisbehavior = state->nMisbehavior;
    stats.nSyncHeight = state->pindexBestKnownBlock ? state->pindexBestKnownBlock->nHeight : -1;
    stats.nCommonHeight = state->pindexLastCommonBlock ? state->pindexLastCommonBlock->nHeight : -1;
    BOOST_FOREACH(const QueuedBlock& queue, state->vBlocksInFlight) {
        if (queue.pindex)
            stats.vHeightInFlight.push_back(queue.pindex->nHeight);
    }
    return true;
}

void RegisterNodeSignals(CNodeSignals& nodeSignals)
{
    nodeSignals.GetHeight.connect(&GetHeight);
    nodeSignals.ProcessMessages.connect(&ProcessMessages);
    nodeSignals.SendMessages.connect(&SendMessages);
    nodeSignals.InitializeNode.connect(&InitializeNode);
    nodeSignals.FinalizeNode.connect(&FinalizeNode);
}

void UnregisterNodeSignals(CNodeSignals& nodeSignals)
{
    nodeSignals.GetHeight.disconnect(&GetHeight);
    nodeSignals.ProcessMessages.disconnect(&ProcessMessages);
    nodeSignals.SendMessages.disconnect(&SendMessages);
    nodeSignals.InitializeNode.disconnect(&InitializeNode);
    nodeSignals.FinalizeNode.disconnect(&FinalizeNode);
}

CBlockIndex* FindForkInGlobalIndex(const CChain& chain, const CBlockLocator& locator)
{
    // Find the first block the caller has in the main chain
    BOOST_FOREACH(const uint256& hash, locator.vHave) {
        BlockMap::iterator mi = mapBlockIndex.find(hash);
        if (mi != mapBlockIndex.end())
        {
            CBlockIndex* pindex = (*mi).second;
            if (chain.Contains(pindex))
                return pindex;
        }
    }
    return chain.Genesis();
}

CCoinsViewCache *pcoinsTip = NULL;
CNCCTrie *pnccTrie = NULL;
CBlockTreeDB *pblocktree = NULL;

//////////////////////////////////////////////////////////////////////////////
//
// mapOrphanTransactions
//

bool AddOrphanTx(const CTransaction& tx, NodeId peer)
{
    uint256 hash = tx.GetHash();
    if (mapOrphanTransactions.count(hash))
        return false;

    // Ignore big transactions, to avoid a
    // send-big-orphans memory exhaustion attack. If a peer has a legitimate
    // large transaction with a missing parent then we assume
    // it will rebroadcast it later, after the parent transaction(s)
    // have been mined or received.
    // 10,000 orphans, each of which is at most 5,000 bytes big is
    // at most 500 megabytes of orphans:
    unsigned int sz = tx.GetSerializeSize(SER_NETWORK, CTransaction::CURRENT_VERSION);
    if (sz > 5000)
    {
        LogPrint("mempool", "ignoring large orphan tx (size: %u, hash: %s)\n", sz, hash.ToString());
        return false;
    }

    mapOrphanTransactions[hash].tx = tx;
    mapOrphanTransactions[hash].fromPeer = peer;
    BOOST_FOREACH(const CTxIn& txin, tx.vin)
        mapOrphanTransactionsByPrev[txin.prevout.hash].insert(hash);

    LogPrint("mempool", "stored orphan tx %s (mapsz %u prevsz %u)\n", hash.ToString(),
             mapOrphanTransactions.size(), mapOrphanTransactionsByPrev.size());
    return true;
}

void static EraseOrphanTx(uint256 hash)
{
    map<uint256, COrphanTx>::iterator it = mapOrphanTransactions.find(hash);
    if (it == mapOrphanTransactions.end())
        return;
    BOOST_FOREACH(const CTxIn& txin, it->second.tx.vin)
    {
        map<uint256, set<uint256> >::iterator itPrev = mapOrphanTransactionsByPrev.find(txin.prevout.hash);
        if (itPrev == mapOrphanTransactionsByPrev.end())
            continue;
        itPrev->second.erase(hash);
        if (itPrev->second.empty())
            mapOrphanTransactionsByPrev.erase(itPrev);
    }
    mapOrphanTransactions.erase(it);
}

void EraseOrphansFor(NodeId peer)
{
    int nErased = 0;
    map<uint256, COrphanTx>::iterator iter = mapOrphanTransactions.begin();
    while (iter != mapOrphanTransactions.end())
    {
        map<uint256, COrphanTx>::iterator maybeErase = iter++; // increment to avoid iterator becoming invalid
        if (maybeErase->second.fromPeer == peer)
        {
            EraseOrphanTx(maybeErase->second.tx.GetHash());
            ++nErased;
        }
    }
    if (nErased > 0) LogPrint("mempool", "Erased %d orphan tx from peer %d\n", nErased, peer);
}


unsigned int LimitOrphanTxSize(unsigned int nMaxOrphans)
{
    unsigned int nEvicted = 0;
    while (mapOrphanTransactions.size() > nMaxOrphans)
    {
        // Evict a random orphan:
        uint256 randomhash = GetRandHash();
        map<uint256, COrphanTx>::iterator it = mapOrphanTransactions.lower_bound(randomhash);
        if (it == mapOrphanTransactions.end())
            it = mapOrphanTransactions.begin();
        EraseOrphanTx(it->first);
        ++nEvicted;
    }
    return nEvicted;
}


bool IsStandardTx(const CTransaction& tx, string& reason)
{
    // TODO: We may have a different version here
    if (tx.nVersion > CTransaction::CURRENT_VERSION || tx.nVersion < 1) {
        reason = "version";
        return false;
    }

    // Extremely large transactions with lots of inputs can cost the network
    // almost as much to process as they cost the sender in fees, because
    // computing signature hashes is O(ninputs*txsize). Limiting transactions
    // to MAX_STANDARD_TX_SIZE mitigates CPU exhaustion attacks.
    unsigned int sz = tx.GetSerializeSize(SER_NETWORK, CTransaction::CURRENT_VERSION);
    if (sz >= MAX_STANDARD_TX_SIZE) {
        reason = "tx-size";
        return false;
    }

    BOOST_FOREACH(const CTxIn& txin, tx.vin)
    {
        // Biggest 'standard' txin is a 15-of-15 P2SH multisig with compressed
        // keys. (remember the 520 byte limit on redeemScript size) That works
        // out to a (15*(33+1))+3=513 byte redeemScript, 513+1+15*(73+1)+3=1627
        // bytes of scriptSig, which we round off to 1650 bytes for some minor
        // future-proofing. That's also enough to spend a 20-of-20
        // CHECKMULTISIG scriptPubKey, though such a scriptPubKey is not
        // considered standard)
        if (txin.scriptSig.size() > 1650) {
            reason = "scriptsig-size";
            return false;
        }
        if (!txin.scriptSig.IsPushOnly()) {
            reason = "scriptsig-not-pushonly";
            return false;
        }
    }

    unsigned int nDataOut = 0;
    txnouttype whichType;
    BOOST_FOREACH(const CTxOut& txout, tx.vout) {

        const CScript& scriptPubKey = StripNCCScriptPrefix(txout.scriptPubKey);

        if (!::IsStandard(scriptPubKey, whichType)) {
            reason = "scriptpubkey";
            return false;
        }

        if (whichType == TX_NULL_DATA)
            nDataOut++;
        else if ((whichType == TX_MULTISIG) && (!fIsBareMultisigStd)) {
            reason = "bare-multisig";
            return false;
        } else if (txout.IsDust(::minRelayTxFee)) {
            reason = "dust";
            return false;
        }
    }

    // only one OP_RETURN txout is permitted
    if (nDataOut > 1) {
        reason = "multi-op-return";
        return false;
    }

    return true;
}

bool IsFinalTx(const CTransaction &tx, int nBlockHeight, int64_t nBlockTime)
{
    AssertLockHeld(cs_main);
    // Time based nLockTime implemented in 0.1.6
    if (tx.nLockTime == 0)
        return true;
    if (nBlockHeight == 0)
        nBlockHeight = chainActive.Height();
    if (nBlockTime == 0)
        nBlockTime = GetAdjustedTime();
    if ((int64_t)tx.nLockTime < ((int64_t)tx.nLockTime < LOCKTIME_THRESHOLD ? (int64_t)nBlockHeight : nBlockTime))
        return true;
    BOOST_FOREACH(const CTxIn& txin, tx.vin)
        if (!txin.IsFinal())
            return false;
    return true;
}

/**
 * Check transaction inputs to mitigate two
 * potential denial-of-service attacks:
 * 
 * 1. scriptSigs with extra data stuffed into them,
 *    not consumed by scriptPubKey (or P2SH script)
 * 2. P2SH scripts with a crazy number of expensive
 *    CHECKSIG/CHECKMULTISIG operations
 */
bool AreInputsStandard(const CTransaction& tx, const CCoinsViewCache& mapInputs)
{
    if (tx.IsCoinBase())
        return true; // Coinbases don't use vin normally

    for (unsigned int i = 0; i < tx.vin.size(); i++)
    {
        const CTxOut& prev = mapInputs.GetOutputFor(tx.vin[i]);

        vector<vector<unsigned char> > vSolutions;
        txnouttype whichType;
        // get the scriptPubKey corresponding to this input:
        const CScript& prevScript = StripNCCScriptPrefix(prev.scriptPubKey);

        if (!Solver(prevScript, whichType, vSolutions))
            return false;
        int nArgsExpected = ScriptSigArgsExpected(whichType, vSolutions);
        if (nArgsExpected < 0)
            return false;

        // Transactions with extra stuff in their scriptSigs are
        // non-standard. Note that this EvalScript() call will
        // be quick, because if there are any operations
        // beside "push data" in the scriptSig
        // IsStandardTx() will have already returned false
        // and this method isn't called.
        vector<vector<unsigned char> > stack;
        if (!EvalScript(stack, tx.vin[i].scriptSig, SCRIPT_VERIFY_NONE, BaseSignatureChecker()))
            return false;

        if (whichType == TX_SCRIPTHASH)
        {
            if (stack.empty())
                return false;
            CScript subscript(stack.back().begin(), stack.back().end());
            vector<vector<unsigned char> > vSolutions2;
            txnouttype whichType2;
            if (Solver(subscript, whichType2, vSolutions2))
            {
                int tmpExpected = ScriptSigArgsExpected(whichType2, vSolutions2);
                if (tmpExpected < 0)
                    return false;
                nArgsExpected += tmpExpected;
            }
            else
            {
                // Any other Script with less than 15 sigops OK:
                unsigned int sigops = subscript.GetSigOpCount(true);
                // ... extra data left on the stack after execution is OK, too:
                return (sigops <= MAX_P2SH_SIGOPS);
            }
        }

        if (stack.size() != (unsigned int)nArgsExpected)
            return false;
    }

    return true;
}

unsigned int GetLegacySigOpCount(const CTransaction& tx)
{
    unsigned int nSigOps = 0;
    BOOST_FOREACH(const CTxIn& txin, tx.vin)
    {
        nSigOps += txin.scriptSig.GetSigOpCount(false);
    }
    BOOST_FOREACH(const CTxOut& txout, tx.vout)
    {
        nSigOps += txout.scriptPubKey.GetSigOpCount(false);
    }
    return nSigOps;
}

unsigned int GetP2SHSigOpCount(const CTransaction& tx, const CCoinsViewCache& inputs)
{
    if (tx.IsCoinBase())
        return 0;

    unsigned int nSigOps = 0;
    for (unsigned int i = 0; i < tx.vin.size(); i++)
    {
        const CTxOut &prevout = inputs.GetOutputFor(tx.vin[i]);
        const CScript& scriptPubKey = StripNCCScriptPrefix(prevout.scriptPubKey);
        if (scriptPubKey.IsPayToScriptHash())
            nSigOps += scriptPubKey.GetSigOpCount(tx.vin[i].scriptSig);
    }
    return nSigOps;
}








bool CheckTransaction(const CTransaction& tx, CValidationState &state)
{
    // Basic checks that don't depend on any context
    if (tx.vin.empty())
        return state.DoS(10, error("CheckTransaction(): vin empty"),
                         REJECT_INVALID, "bad-txns-vin-empty");
    if (tx.vout.empty())
        return state.DoS(10, error("CheckTransaction(): vout empty"),
                         REJECT_INVALID, "bad-txns-vout-empty");
    // Size limits
    if (::GetSerializeSize(tx, SER_NETWORK, PROTOCOL_VERSION) > MAX_BLOCK_SIZE)
        return state.DoS(100, error("CheckTransaction(): size limits failed"),
                         REJECT_INVALID, "bad-txns-oversize");

    // Check for negative or overflow output values
    CAmount nValueOut = 0;
    BOOST_FOREACH(const CTxOut& txout, tx.vout)
    {
        if (txout.nValue < 0)
            return state.DoS(100, error("CheckTransaction(): txout.nValue negative"),
                             REJECT_INVALID, "bad-txns-vout-negative");
        if (txout.nValue > MAX_MONEY)
            return state.DoS(100, error("CheckTransaction(): txout.nValue too high"),
                             REJECT_INVALID, "bad-txns-vout-toolarge");
        nValueOut += txout.nValue;
        if (!MoneyRange(nValueOut))
            return state.DoS(100, error("CheckTransaction(): txout total out of range"),
                             REJECT_INVALID, "bad-txns-txouttotal-toolarge");
    }

    // Check for duplicate inputs
    set<COutPoint> vInOutPoints;
    BOOST_FOREACH(const CTxIn& txin, tx.vin)
    {
        if (vInOutPoints.count(txin.prevout))
            return state.DoS(100, error("CheckTransaction(): duplicate inputs"),
                             REJECT_INVALID, "bad-txns-inputs-duplicate");
        vInOutPoints.insert(txin.prevout);
    }

    if (tx.IsCoinBase())
    {
        if (tx.vin[0].scriptSig.size() < 2 || tx.vin[0].scriptSig.size() > 100)
            return state.DoS(100, error("CheckTransaction(): coinbase script size"),
                             REJECT_INVALID, "bad-cb-length");
    }
    else
    {
        BOOST_FOREACH(const CTxIn& txin, tx.vin)
            if (txin.prevout.IsNull())
                return state.DoS(10, error("CheckTransaction(): prevout is null"),
                                 REJECT_INVALID, "bad-txns-prevout-null");
    }

    return true;
}

CAmount GetMinRelayFee(const CTransaction& tx, unsigned int nBytes, bool fAllowFree)
{
    {
        LOCK(mempool.cs);
        uint256 hash = tx.GetHash();
        double dPriorityDelta = 0;
        CAmount nFeeDelta = 0;
        mempool.ApplyDeltas(hash, dPriorityDelta, nFeeDelta);
        if (dPriorityDelta > 0 || nFeeDelta > 0)
            return 0;
    }

    CAmount nMinFee = ::minRelayTxFee.GetFee(nBytes);

    if (fAllowFree)
    {
        // There is a free transaction area in blocks created by most miners,
        // * If we are relaying we allow transactions up to DEFAULT_BLOCK_PRIORITY_SIZE - 1000
        //   to be considered to fall into this category. We don't want to encourage sending
        //   multiple transactions instead of one big transaction to avoid fees.
        if (nBytes < (DEFAULT_BLOCK_PRIORITY_SIZE - 1000))
            nMinFee = 0;
    }

    if (!MoneyRange(nMinFee))
        nMinFee = MAX_MONEY;
    return nMinFee;
}


bool AcceptToMemoryPool(CTxMemPool& pool, CValidationState &state, const CTransaction &tx, bool fLimitFree,
                        bool* pfMissingInputs, bool fRejectAbsurdFee)
{
    AssertLockHeld(cs_main);
    if (pfMissingInputs)
        *pfMissingInputs = false;

    if (!CheckTransaction(tx, state))
        return error("AcceptToMemoryPool: CheckTransaction failed");

    // Coinbase is only valid in a block, not as a loose transaction
    if (tx.IsCoinBase())
        return state.DoS(100, error("AcceptToMemoryPool: coinbase as individual tx"),
                         REJECT_INVALID, "coinbase");

    // Rather not work on nonstandard transactions (unless -testnet/-regtest)
    string reason;
    if (Params().RequireStandard() && !IsStandardTx(tx, reason))
        return state.DoS(0,
                         error("AcceptToMemoryPool: nonstandard transaction: %s", reason),
                         REJECT_NONSTANDARD, reason);

    // Only accept nLockTime-using transactions that can be mined in the next
    // block; we don't want our mempool filled up with transactions that can't
    // be mined yet.
    //
    // However, IsFinalTx() is confusing... Without arguments, it uses
    // chainActive.Height() to evaluate nLockTime; when a block is accepted,
    // chainActive.Height() is set to the value of nHeight in the block.
    // However, when IsFinalTx() is called within CBlock::AcceptBlock(), the
    // height of the block *being* evaluated is what is used. Thus if we want
    // to know if a transaction can be part of the *next* block, we need to
    // call IsFinalTx() with one more than chainActive.Height().
    //
    // Timestamps on the other hand don't get any special treatment, because we
    // can't know what timestamp the next block will have, and there aren't
    // timestamp applications where it matters.
    if (!IsFinalTx(tx, chainActive.Height() + 1))
        return state.DoS(0,
                         error("AcceptToMemoryPool: non-final"),
                         REJECT_NONSTANDARD, "non-final");

    // is it already in the memory pool?
    uint256 hash = tx.GetHash();
    if (pool.exists(hash))
        return false;

    // Check for conflicts with in-memory transactions
    {
    LOCK(pool.cs); // protect pool.mapNextTx
    for (unsigned int i = 0; i < tx.vin.size(); i++)
    {
        COutPoint outpoint = tx.vin[i].prevout;
        if (pool.mapNextTx.count(outpoint))
        {
            // Disable replacement feature for now
            return false;
        }
    }
    }

    {
        CCoinsView dummy;
        CCoinsViewCache view(&dummy);

        CAmount nValueIn = 0;
        {
        LOCK(pool.cs);
        CCoinsViewMemPool viewMemPool(pcoinsTip, pool);
        view.SetBackend(viewMemPool);

        // do we already have it?
        if (view.HaveCoins(hash))
            return false;

        // do all inputs exist?
        // Note that this does not check for the presence of actual outputs (see the next check for that),
        // only helps filling in pfMissingInputs (to determine missing vs spent).
        BOOST_FOREACH(const CTxIn txin, tx.vin) {
            if (!view.HaveCoins(txin.prevout.hash)) {
                if (pfMissingInputs)
                    *pfMissingInputs = true;
                return false;
            }
        }

        // are the actual inputs available?
        if (!view.HaveInputs(tx))
            return state.Invalid(error("AcceptToMemoryPool: inputs already spent"),
                                 REJECT_DUPLICATE, "bad-txns-inputs-spent");

        // Bring the best block into scope
        view.GetBestBlock();

        nValueIn = view.GetValueIn(tx);

        // we have all inputs cached now, so switch back to dummy, so we don't need to keep lock on mempool
        view.SetBackend(dummy);
        }

        // Check for non-standard pay-to-script-hash in inputs
        if (Params().RequireStandard() && !AreInputsStandard(tx, view))
            return error("AcceptToMemoryPool: nonstandard transaction input");

        // Check that the transaction doesn't have an excessive number of
        // sigops, making it impossible to mine. Since the coinbase transaction
        // itself can contain sigops MAX_STANDARD_TX_SIGOPS is less than
        // MAX_BLOCK_SIGOPS; we still consider this an invalid rather than
        // merely non-standard transaction.
        unsigned int nSigOps = GetLegacySigOpCount(tx);
        nSigOps += GetP2SHSigOpCount(tx, view);
        if (nSigOps > MAX_STANDARD_TX_SIGOPS)
            return state.DoS(0,
                             error("AcceptToMemoryPool: too many sigops %s, %d > %d",
                                   hash.ToString(), nSigOps, MAX_STANDARD_TX_SIGOPS),
                             REJECT_NONSTANDARD, "bad-txns-too-many-sigops");

        CAmount nValueOut = tx.GetValueOut();
        CAmount nFees = nValueIn-nValueOut;
        double dPriority = view.GetPriority(tx, chainActive.Height());

        CTxMemPoolEntry entry(tx, nFees, GetTime(), dPriority, chainActive.Height());
        unsigned int nSize = entry.GetTxSize();

        // Don't accept it if it can't get into a block
        CAmount txMinFee = GetMinRelayFee(tx, nSize, true);
        if (fLimitFree && nFees < txMinFee)
            return state.DoS(0, error("AcceptToMemoryPool: not enough fees %s, %d < %d",
                                      hash.ToString(), nFees, txMinFee),
                             REJECT_INSUFFICIENTFEE, "insufficient fee");

        // Require that free transactions have sufficient priority to be mined in the next block.
        if (GetBoolArg("-relaypriority", true) && nFees < ::minRelayTxFee.GetFee(nSize) && !AllowFree(view.GetPriority(tx, chainActive.Height() + 1))) {
            return state.DoS(0, false, REJECT_INSUFFICIENTFEE, "insufficient priority");
        }

        // Continuously rate-limit free (really, very-low-fee) transactions
        // This mitigates 'penny-flooding' -- sending thousands of free transactions just to
        // be annoying or make others' transactions take longer to confirm.
        if (fLimitFree && nFees < ::minRelayTxFee.GetFee(nSize))
        {
            static CCriticalSection csFreeLimiter;
            static double dFreeCount;
            static int64_t nLastTime;
            int64_t nNow = GetTime();

            LOCK(csFreeLimiter);

            // Use an exponentially decaying ~10-minute window:
            dFreeCount *= pow(1.0 - 1.0/600.0, (double)(nNow - nLastTime));
            nLastTime = nNow;
            // -limitfreerelay unit is thousand-bytes-per-minute
            // At default rate it would take over a month to fill 1GB
            if (dFreeCount >= GetArg("-limitfreerelay", 15)*10*1000)
                return state.DoS(0, error("AcceptToMemoryPool: free transaction rejected by rate limiter"),
                                 REJECT_INSUFFICIENTFEE, "rate limited free transaction");
            LogPrint("mempool", "Rate limit dFreeCount: %g => %g\n", dFreeCount, dFreeCount+nSize);
            dFreeCount += nSize;
        }

        if (fRejectAbsurdFee && nFees > ::minRelayTxFee.GetFee(nSize) * 10000)
            return error("AcceptToMemoryPool: absurdly high fees %s, %d > %d",
                         hash.ToString(),
                         nFees, ::minRelayTxFee.GetFee(nSize) * 10000);

        // Check against previous transactions
        // This is done last to help prevent CPU exhaustion denial-of-service attacks.
        if (!CheckInputs(tx, state, view, true, STANDARD_SCRIPT_VERIFY_FLAGS, true))
        {
            return error("AcceptToMemoryPool: ConnectInputs failed %s", hash.ToString());
        }

        // Check again against just the consensus-critical mandatory script
        // verification flags, in case of bugs in the standard flags that cause
        // transactions to pass as valid when they're actually invalid. For
        // instance the STRICTENC flag was incorrectly allowing certain
        // CHECKSIG NOT scripts to pass, even though they were invalid.
        //
        // There is a similar check in CreateNewBlock() to prevent creating
        // invalid blocks, however allowing such transactions into the mempool
        // can be exploited as a DoS attack.
        if (!CheckInputs(tx, state, view, true, MANDATORY_SCRIPT_VERIFY_FLAGS, true))
        {
            return error("AcceptToMemoryPool: BUG! PLEASE REPORT THIS! ConnectInputs failed against MANDATORY but not STANDARD flags %s", hash.ToString());
        }

        // Store transaction in memory
        pool.addUnchecked(hash, entry);
    }

    SyncWithWallets(tx, NULL);

    return true;
}

/** Return transaction in tx, and if it was found inside a block, its hash is placed in hashBlock */
bool GetTransaction(const uint256 &hash, CTransaction &txOut, uint256 &hashBlock, bool fAllowSlow)
{
    CBlockIndex *pindexSlow = NULL;
    {
        LOCK(cs_main);
        {
            if (mempool.lookup(hash, txOut))
            {
                return true;
            }
        }

        if (fTxIndex) {
            CDiskTxPos postx;
            if (pblocktree->ReadTxIndex(hash, postx)) {
                CAutoFile file(OpenBlockFile(postx, true), SER_DISK, CLIENT_VERSION);
                if (file.IsNull())
                    return error("%s: OpenBlockFile failed", __func__);
                CBlockHeader header;
                try {
                    file >> header;
                    fseek(file.Get(), postx.nTxOffset, SEEK_CUR);
                    file >> txOut;
                } catch (const std::exception& e) {
                    return error("%s: Deserialize or I/O error - %s", __func__, e.what());
                }
                hashBlock = header.GetHash();
                if (txOut.GetHash() != hash)
                    return error("%s: txid mismatch", __func__);
                return true;
            }
        }

        if (fAllowSlow) { // use coin database to locate block that contains transaction, and scan it
            int nHeight = -1;
            {
                CCoinsViewCache &view = *pcoinsTip;
                const CCoins* coins = view.AccessCoins(hash);
                if (coins)
                    nHeight = coins->nHeight;
            }
            if (nHeight > 0)
                pindexSlow = chainActive[nHeight];
        }
    }

    if (pindexSlow) {
        CBlock block;
        if (ReadBlockFromDisk(block, pindexSlow)) {
            BOOST_FOREACH(const CTransaction &tx, block.vtx) {
                if (tx.GetHash() == hash) {
                    txOut = tx;
                    hashBlock = pindexSlow->GetBlockHash();
                    return true;
                }
            }
        }
    }

    return false;
}






//////////////////////////////////////////////////////////////////////////////
//
// CBlock and CBlockIndex
//

bool WriteBlockToDisk(CBlock& block, CDiskBlockPos& pos)
{
    // Open history file to append
    CAutoFile fileout(OpenBlockFile(pos), SER_DISK, CLIENT_VERSION);
    if (fileout.IsNull())
        return error("WriteBlockToDisk: OpenBlockFile failed");

    // Write index header
    unsigned int nSize = fileout.GetSerializeSize(block);
    fileout << FLATDATA(Params().MessageStart()) << nSize;

    // Write block
    long fileOutPos = ftell(fileout.Get());
    if (fileOutPos < 0)
        return error("WriteBlockToDisk: ftell failed");
    pos.nPos = (unsigned int)fileOutPos;
    fileout << block;

    return true;
}

bool ReadBlockFromDisk(CBlock& block, const CDiskBlockPos& pos)
{
    block.SetNull();

    // Open history file to read
    CAutoFile filein(OpenBlockFile(pos, true), SER_DISK, CLIENT_VERSION);
    if (filein.IsNull())
        return error("ReadBlockFromDisk: OpenBlockFile failed");

    // Read block
    try {
        filein >> block;
    }
    catch (const std::exception& e) {
        return error("%s: Deserialize or I/O error - %s", __func__, e.what());
    }

    // Check the header
    if (!CheckProofOfWork(block.GetHash(), block.nBits))
        return error("ReadBlockFromDisk: Errors in block header");

    return true;
}

bool ReadBlockFromDisk(CBlock& block, const CBlockIndex* pindex)
{
    if (!ReadBlockFromDisk(block, pindex->GetBlockPos()))
        return false;
    if (block.GetHash() != pindex->GetBlockHash())
        return error("ReadBlockFromDisk(CBlock&, CBlockIndex*): GetHash() doesn't match index");
    return true;
}

CAmount GetBlockValue(int nHeight, const CAmount& nFees)
{
    CAmount nSubsidy = 50 * COIN;
    int halvings = nHeight / Params().SubsidyHalvingInterval();

    // Force block reward to zero when right shift is undefined.
    if (halvings >= 64)
        return nFees;

    // Subsidy is cut in half every 210,000 blocks which will occur approximately every 4 years.
    nSubsidy >>= halvings;

    return nSubsidy + nFees;
}

bool IsInitialBlockDownload()
{
    LOCK(cs_main);
    if (fImporting || fReindex || chainActive.Height() < Checkpoints::GetTotalBlocksEstimate())
        return true;
    static bool lockIBDState = false;
    if (lockIBDState)
        return false;
    bool state = (chainActive.Height() < pindexBestHeader->nHeight - 24 * 6 ||
            pindexBestHeader->GetBlockTime() < GetTime() - 24 * 60 * 60);
    if (!state)
        lockIBDState = true;
    return state;
}

bool fLargeWorkForkFound = false;
bool fLargeWorkInvalidChainFound = false;
CBlockIndex *pindexBestForkTip = NULL, *pindexBestForkBase = NULL;

void CheckForkWarningConditions()
{
    AssertLockHeld(cs_main);
    // Before we get past initial download, we cannot reliably alert about forks
    // (we assume we don't get stuck on a fork before the last checkpoint)
    if (IsInitialBlockDownload())
        return;

    // If our best fork is no longer within 72 blocks (+/- 12 hours if no one mines it)
    // of our head, drop it
    if (pindexBestForkTip && chainActive.Height() - pindexBestForkTip->nHeight >= 72)
        pindexBestForkTip = NULL;

    if (pindexBestForkTip || (pindexBestInvalid && pindexBestInvalid->nChainWork > chainActive.Tip()->nChainWork + (GetBlockProof(*chainActive.Tip()) * 6)))
    {
        if (!fLargeWorkForkFound && pindexBestForkBase)
        {
            std::string warning = std::string("'Warning: Large-work fork detected, forking after block ") +
                pindexBestForkBase->phashBlock->ToString() + std::string("'");
            CAlert::Notify(warning, true);
        }
        if (pindexBestForkTip && pindexBestForkBase)
        {
            LogPrintf("CheckForkWarningConditions: Warning: Large valid fork found\n  forking the chain at height %d (%s)\n  lasting to height %d (%s).\nChain state database corruption likely.\n",
                   pindexBestForkBase->nHeight, pindexBestForkBase->phashBlock->ToString(),
                   pindexBestForkTip->nHeight, pindexBestForkTip->phashBlock->ToString());
            fLargeWorkForkFound = true;
        }
        else
        {
            LogPrintf("CheckForkWarningConditions: Warning: Found invalid chain at least ~6 blocks longer than our best chain.\nChain state database corruption likely.\n");
            fLargeWorkInvalidChainFound = true;
        }
    }
    else
    {
        fLargeWorkForkFound = false;
        fLargeWorkInvalidChainFound = false;
    }
}

void CheckForkWarningConditionsOnNewFork(CBlockIndex* pindexNewForkTip)
{
    AssertLockHeld(cs_main);
    // If we are on a fork that is sufficiently large, set a warning flag
    CBlockIndex* pfork = pindexNewForkTip;
    CBlockIndex* plonger = chainActive.Tip();
    while (pfork && pfork != plonger)
    {
        while (plonger && plonger->nHeight > pfork->nHeight)
            plonger = plonger->pprev;
        if (pfork == plonger)
            break;
        pfork = pfork->pprev;
    }

    // We define a condition which we should warn the user about as a fork of at least 7 blocks
    // who's tip is within 72 blocks (+/- 12 hours if no one mines it) of ours
    // We use 7 blocks rather arbitrarily as it represents just under 10% of sustained network
    // hash rate operating on the fork.
    // or a chain that is entirely longer than ours and invalid (note that this should be detected by both)
    // We define it this way because it allows us to only store the highest fork tip (+ base) which meets
    // the 7-block condition and from this always have the most-likely-to-cause-warning fork
    if (pfork && (!pindexBestForkTip || (pindexBestForkTip && pindexNewForkTip->nHeight > pindexBestForkTip->nHeight)) &&
            pindexNewForkTip->nChainWork - pfork->nChainWork > (GetBlockProof(*pfork) * 7) &&
            chainActive.Height() - pindexNewForkTip->nHeight < 72)
    {
        pindexBestForkTip = pindexNewForkTip;
        pindexBestForkBase = pfork;
    }

    CheckForkWarningConditions();
}

// Requires cs_main.
void Misbehaving(NodeId pnode, int howmuch)
{
    if (howmuch == 0)
        return;

    CNodeState *state = State(pnode);
    if (state == NULL)
        return;

    state->nMisbehavior += howmuch;
    int banscore = GetArg("-banscore", 100);
    if (state->nMisbehavior >= banscore && state->nMisbehavior - howmuch < banscore)
    {
        LogPrintf("Misbehaving: %s (%d -> %d) BAN THRESHOLD EXCEEDED\n", state->name, state->nMisbehavior-howmuch, state->nMisbehavior);
        state->fShouldBan = true;
    } else
        LogPrintf("Misbehaving: %s (%d -> %d)\n", state->name, state->nMisbehavior-howmuch, state->nMisbehavior);
}

void static InvalidChainFound(CBlockIndex* pindexNew)
{
    if (!pindexBestInvalid || pindexNew->nChainWork > pindexBestInvalid->nChainWork)
        pindexBestInvalid = pindexNew;

    LogPrintf("InvalidChainFound: invalid block=%s  height=%d  log2_work=%.8g  date=%s\n",
      pindexNew->GetBlockHash().ToString(), pindexNew->nHeight,
      log(pindexNew->nChainWork.getdouble())/log(2.0), DateTimeStrFormat("%Y-%m-%d %H:%M:%S",
      pindexNew->GetBlockTime()));
    LogPrintf("InvalidChainFound:  current best=%s  height=%d  log2_work=%.8g  date=%s\n",
      chainActive.Tip()->GetBlockHash().ToString(), chainActive.Height(), log(chainActive.Tip()->nChainWork.getdouble())/log(2.0),
      DateTimeStrFormat("%Y-%m-%d %H:%M:%S", chainActive.Tip()->GetBlockTime()));
    CheckForkWarningConditions();
}

void static InvalidBlockFound(CBlockIndex *pindex, const CValidationState &state) {
    int nDoS = 0;
    if (state.IsInvalid(nDoS)) {
        std::map<uint256, NodeId>::iterator it = mapBlockSource.find(pindex->GetBlockHash());
        if (it != mapBlockSource.end() && State(it->second)) {
            CBlockReject reject = {state.GetRejectCode(), state.GetRejectReason().substr(0, MAX_REJECT_MESSAGE_LENGTH), pindex->GetBlockHash()};
            State(it->second)->rejects.push_back(reject);
            if (nDoS > 0)
                Misbehaving(it->second, nDoS);
        }
    }
    if (!state.CorruptionPossible()) {
        pindex->nStatus |= BLOCK_FAILED_VALID;
        setDirtyBlockIndex.insert(pindex);
        setBlockIndexCandidates.erase(pindex);
        InvalidChainFound(pindex);
    }
}

void UpdateCoins(const CTransaction& tx, CValidationState &state, CCoinsViewCache &inputs, CTxUndo &txundo, int nHeight)
{
    // mark inputs spent
    if (!tx.IsCoinBase()) {
        txundo.vprevout.reserve(tx.vin.size());
        BOOST_FOREACH(const CTxIn &txin, tx.vin) {
            CCoinsModifier coins = inputs.ModifyCoins(txin.prevout.hash);
            unsigned nPos = txin.prevout.n;

            if (nPos >= coins->vout.size() || coins->vout[nPos].IsNull())
                assert(false);
            // mark an outpoint spent, and construct undo information
            txundo.vprevout.push_back(CTxInUndo(coins->vout[nPos]));
            coins->Spend(nPos);
            if (coins->vout.size() == 0) {
                CTxInUndo& undo = txundo.vprevout.back();
                undo.nHeight = coins->nHeight;
                undo.fCoinBase = coins->fCoinBase;
                undo.nVersion = coins->nVersion;
            }
        }
    }

    // add outputs
    inputs.ModifyCoins(tx.GetHash())->FromTx(tx, nHeight);
}

void UpdateCoins(const CTransaction& tx, CValidationState &state, CCoinsViewCache &inputs, int nHeight)
{
    CTxUndo txundo;
    UpdateCoins(tx, state, inputs, txundo, nHeight);
}

bool CScriptCheck::operator()() {
    const CScript &scriptSig = ptxTo->vin[nIn].scriptSig;
    if (!VerifyScript(scriptSig, scriptPubKey, nFlags, CachingTransactionSignatureChecker(ptxTo, nIn, cacheStore), &error)) {
        return ::error("CScriptCheck(): %s:%d VerifySignature failed: %s", ptxTo->GetHash().ToString(), nIn, ScriptErrorString(error));
    }
    return true;
}

bool CheckInputs(const CTransaction& tx, CValidationState &state, const CCoinsViewCache &inputs, bool fScriptChecks, unsigned int flags, bool cacheStore, std::vector<CScriptCheck> *pvChecks)
{
    if (!tx.IsCoinBase())
    {
        if (pvChecks)
            pvChecks->reserve(tx.vin.size());

        // This doesn't trigger the DoS code on purpose; if it did, it would make it easier
        // for an attacker to attempt to split the network.
        if (!inputs.HaveInputs(tx))
            return state.Invalid(error("CheckInputs(): %s inputs unavailable", tx.GetHash().ToString()));

        // While checking, GetBestBlock() refers to the parent block.
        // This is also true for mempool checks.
        CBlockIndex *pindexPrev = mapBlockIndex.find(inputs.GetBestBlock())->second;
        int nSpendHeight = pindexPrev->nHeight + 1;
        CAmount nValueIn = 0;
        CAmount nFees = 0;
        for (unsigned int i = 0; i < tx.vin.size(); i++)
        {
            const COutPoint &prevout = tx.vin[i].prevout;
            const CCoins *coins = inputs.AccessCoins(prevout.hash);
            assert(coins);

            // If prev is coinbase, check that it's matured
            if (coins->IsCoinBase()) {
                if (nSpendHeight - coins->nHeight < COINBASE_MATURITY)
                    return state.Invalid(
                        error("CheckInputs(): tried to spend coinbase at depth %d", nSpendHeight - coins->nHeight),
                        REJECT_INVALID, "bad-txns-premature-spend-of-coinbase");
            }

            // Check for negative or overflow input values
            nValueIn += coins->vout[prevout.n].nValue;
            if (!MoneyRange(coins->vout[prevout.n].nValue) || !MoneyRange(nValueIn))
                return state.DoS(100, error("CheckInputs(): txin values out of range"),
                                 REJECT_INVALID, "bad-txns-inputvalues-outofrange");

        }

        if (nValueIn < tx.GetValueOut())
            return state.DoS(100, error("CheckInputs(): %s value in (%s) < value out (%s)",
                                        tx.GetHash().ToString(), FormatMoney(nValueIn), FormatMoney(tx.GetValueOut())),
                             REJECT_INVALID, "bad-txns-in-belowout");

        // Tally transaction fees
        CAmount nTxFee = nValueIn - tx.GetValueOut();
        if (nTxFee < 0)
            return state.DoS(100, error("CheckInputs(): %s nTxFee < 0", tx.GetHash().ToString()),
                             REJECT_INVALID, "bad-txns-fee-negative");
        nFees += nTxFee;
        if (!MoneyRange(nFees))
            return state.DoS(100, error("CheckInputs(): nFees out of range"),
                             REJECT_INVALID, "bad-txns-fee-outofrange");

        // The first loop above does all the inexpensive checks.
        // Only if ALL inputs pass do we perform expensive ECDSA signature checks.
        // Helps prevent CPU exhaustion attacks.

        // Skip ECDSA signature verification when connecting blocks
        // before the last block chain checkpoint. This is safe because block merkle hashes are
        // still computed and checked, and any change will be caught at the next checkpoint.
        if (fScriptChecks) {
            for (unsigned int i = 0; i < tx.vin.size(); i++) {
                const COutPoint &prevout = tx.vin[i].prevout;
                const CCoins* coins = inputs.AccessCoins(prevout.hash);
                assert(coins);

                // Verify signature
                CScriptCheck check(*coins, tx, i, flags, cacheStore);
                if (pvChecks) {
                    pvChecks->push_back(CScriptCheck());
                    check.swap(pvChecks->back());
                } else if (!check()) {
                    if (flags & STANDARD_NOT_MANDATORY_VERIFY_FLAGS) {
                        // Check whether the failure was caused by a
                        // non-mandatory script verification check, such as
                        // non-standard DER encodings or non-null dummy
                        // arguments; if so, don't trigger DoS protection to
                        // avoid splitting the network between upgraded and
                        // non-upgraded nodes.
                        CScriptCheck check(*coins, tx, i,
                                flags & ~STANDARD_NOT_MANDATORY_VERIFY_FLAGS, cacheStore);
                        if (check())
                            return state.Invalid(false, REJECT_NONSTANDARD, strprintf("non-mandatory-script-verify-flag (%s)", ScriptErrorString(check.GetScriptError())));
                    }
                    // Failures of other flags indicate a transaction that is
                    // invalid in new blocks, e.g. a invalid P2SH. We DoS ban
                    // such nodes as they are not following the protocol. That
                    // said during an upgrade careful thought should be taken
                    // as to the correct behavior - we may want to continue
                    // peering with non-upgraded nodes even after a soft-fork
                    // super-majority vote has passed.
                    return state.DoS(100,false, REJECT_INVALID, strprintf("mandatory-script-verify-flag-failed (%s)", ScriptErrorString(check.GetScriptError())));
                }
            }
        }
    }

    return true;
}

namespace {

bool UndoWriteToDisk(const CBlockUndo& blockundo, CDiskBlockPos& pos, const uint256& hashBlock)
{
    // Open history file to append
    CAutoFile fileout(OpenUndoFile(pos), SER_DISK, CLIENT_VERSION);
    if (fileout.IsNull())
        return error("%s: OpenUndoFile failed", __func__);

    // Write index header
    unsigned int nSize = fileout.GetSerializeSize(blockundo);
    fileout << FLATDATA(Params().MessageStart()) << nSize;

    // Write undo data
    long fileOutPos = ftell(fileout.Get());
    if (fileOutPos < 0)
        return error("%s: ftell failed", __func__);
    pos.nPos = (unsigned int)fileOutPos;
    fileout << blockundo;

    // calculate & write checksum
    CHashWriter hasher(SER_GETHASH, PROTOCOL_VERSION);
    hasher << hashBlock;
    hasher << blockundo;
    fileout << hasher.GetHash();

    return true;
}

bool UndoReadFromDisk(CBlockUndo& blockundo, const CDiskBlockPos& pos, const uint256& hashBlock)
{
    // Open history file to read
    CAutoFile filein(OpenUndoFile(pos, true), SER_DISK, CLIENT_VERSION);
    if (filein.IsNull())
        return error("%s: OpenBlockFile failed", __func__);

    // Read block
    uint256 hashChecksum;
    try {
        filein >> blockundo;
        filein >> hashChecksum;
    }
    catch (const std::exception& e) {
        return error("%s: Deserialize or I/O error - %s", __func__, e.what());
    }

    // Verify checksum
    CHashWriter hasher(SER_GETHASH, PROTOCOL_VERSION);
    hasher << hashBlock;
    hasher << blockundo;
    if (hashChecksum != hasher.GetHash())
        return error("%s: Checksum mismatch", __func__);

    return true;
}

} // anon namespace

bool DisconnectBlock(CBlock& block, CValidationState& state, CBlockIndex* pindex, CCoinsViewCache& view, CNCCTrieCache& trieCache, bool* pfClean)
{
    assert(pindex->GetBlockHash() == view.GetBestBlock());

    if (pfClean)
        *pfClean = false;

    bool fClean = true;

    CBlockUndo blockUndo;
    CDiskBlockPos pos = pindex->GetUndoPos();
    if (pos.IsNull())
        return error("DisconnectBlock(): no undo data available");
    if (!UndoReadFromDisk(blockUndo, pos, pindex->pprev->GetBlockHash()))
        return error("DisconnectBlock(): failure reading undo data");

    if (blockUndo.vtxundo.size() + 1 != block.vtx.size())
        return error("DisconnectBlock(): block and undo data inconsistent");

    // undo transactions in reverse order
    for (int i = block.vtx.size() - 1; i >= 0; i--) {
        const CTransaction &tx = block.vtx[i];
        uint256 hash = tx.GetHash();

        // Check that all outputs are available and match the outputs in the block itself
        // exactly. Note that transactions with only provably unspendable outputs won't
        // have outputs available even in the block itself, so we handle that case
        // specially with outsEmpty.
        {
        CCoins outsEmpty;
        CCoinsModifier outs = view.ModifyCoins(hash);
        outs->ClearUnspendable();

        CCoins outsBlock(tx, pindex->nHeight);
        // The CCoins serialization does not serialize negative numbers.
        // No network rules currently depend on the version here, so an inconsistency is harmless
        // but it must be corrected before txout nversion ever influences a network rule.
        if (outsBlock.nVersion < 0)
            outs->nVersion = outsBlock.nVersion;
        if (*outs != outsBlock)
            fClean = fClean && error("DisconnectBlock(): added transaction mismatch? database corrupted");

        // remove any NCC claims
        for (unsigned int i = 0; i < tx.vout.size(); ++i)
        {
            const CTxOut& txout = tx.vout[i];

            int op;
            std::vector<std::vector<unsigned char> > vvchParams;
            if (DecodeNCCScript(txout.scriptPubKey, op, vvchParams))
            {
                assert(vvchParams.size() == 2);
                std::string name(vvchParams[0].begin(), vvchParams[0].end());
                if (!trieCache.removeName(name, hash, i))
                    LogPrintf("Something went wrong removing the name");
            }
        }

        // remove outputs
        outs->Clear();
        }

        // restore inputs
        if (i > 0) { // not coinbases
            const CTxUndo &txundo = blockUndo.vtxundo[i-1];
            if (txundo.vprevout.size() != tx.vin.size())
                return error("DisconnectBlock(): transaction and undo data inconsistent");
            for (unsigned int j = tx.vin.size(); j-- > 0;) {
                const COutPoint &out = tx.vin[j].prevout;
                const CTxInUndo &undo = txundo.vprevout[j];
                CCoinsModifier coins = view.ModifyCoins(out.hash);
                if (undo.nHeight != 0) {
                    // undo data contains height: this is the last output of the prevout tx being spent
                    if (!coins->IsPruned())
                        fClean = fClean && error("DisconnectBlock(): undo data overwriting existing transaction");
                    coins->Clear();
                    coins->fCoinBase = undo.fCoinBase;
                    coins->nHeight = undo.nHeight;
                    coins->nVersion = undo.nVersion;
                } else {
                    if (coins->IsPruned())
                        fClean = fClean && error("DisconnectBlock(): undo data adding output to missing transaction");
                }
                if (coins->IsAvailable(out.n))
                    fClean = fClean && error("DisconnectBlock(): undo data overwriting existing output");
                if (coins->vout.size() < out.n+1)
                    coins->vout.resize(out.n+1);

                // restore NCC claim if applicable
                int op;
                std::vector<std::vector<unsigned char> > vvchParams;
                if (DecodeNCCScript(undo.txout.scriptPubKey, op, vvchParams))
                {
                    assert(vvchParams.size() == 2);
                    std::string name(vvchParams[0].begin(), vvchParams[0].end());
                    if (!trieCache.insertName(name, out.hash, out.n, undo.txout.nValue, undo.nHeight))
                        LogPrintf("Something went wrong inserting the name");
                }

                coins->vout[out.n] = undo.txout;
            }
        }
    }

    // move best block pointer to prevout block
    view.SetBestBlock(pindex->pprev->GetBlockHash());

    if (pfClean) {
        *pfClean = fClean;
        return true;
    } else {
        return fClean;
    }
}

void static FlushBlockFile(bool fFinalize = false)
{
    LOCK(cs_LastBlockFile);

    CDiskBlockPos posOld(nLastBlockFile, 0);

    FILE *fileOld = OpenBlockFile(posOld);
    if (fileOld) {
        if (fFinalize)
            TruncateFile(fileOld, vinfoBlockFile[nLastBlockFile].nSize);
        FileCommit(fileOld);
        fclose(fileOld);
    }

    fileOld = OpenUndoFile(posOld);
    if (fileOld) {
        if (fFinalize)
            TruncateFile(fileOld, vinfoBlockFile[nLastBlockFile].nUndoSize);
        FileCommit(fileOld);
        fclose(fileOld);
    }
}

bool FindUndoPos(CValidationState &state, int nFile, CDiskBlockPos &pos, unsigned int nAddSize);

static CCheckQueue<CScriptCheck> scriptcheckqueue(128);

void ThreadScriptCheck() {
    RenameThread("bitcoin-scriptch");
    scriptcheckqueue.Thread();
}

static int64_t nTimeVerify = 0;
static int64_t nTimeConnect = 0;
static int64_t nTimeIndex = 0;
static int64_t nTimeCallbacks = 0;
static int64_t nTimeTotal = 0;

bool ConnectBlock(const CBlock& block, CValidationState& state, CBlockIndex* pindex, CCoinsViewCache& view, CNCCTrieCache& trieCache, bool fJustCheck)
{
    AssertLockHeld(cs_main);
    // Check it again in case a previous version let a bad block in
    if (!CheckBlock(block, state, !fJustCheck, !fJustCheck))
        return false;

    // verify that the view's current state corresponds to the previous block
    uint256 hashPrevBlock = pindex->pprev == NULL ? uint256() : pindex->pprev->GetBlockHash();
    assert(hashPrevBlock == view.GetBestBlock());

    // Special case for the genesis block, skipping connection of its transactions
    // (its coinbase is unspendable)
    if (block.GetHash() == Params().HashGenesisBlock()) {
        if (!fJustCheck)
            view.SetBestBlock(pindex->GetBlockHash());
        return true;
    }

    bool fScriptChecks = pindex->nHeight >= Checkpoints::GetTotalBlocksEstimate();

    // Do not allow blocks that contain transactions which 'overwrite' older transactions,
    // unless those are already completely spent.
    // If such overwrites are allowed, coinbases and transactions depending upon those
    // can be duplicated to remove the ability to spend the first instance -- even after
    // being sent to another address.
    // See BIP30 and http://r6.ca/blog/20120206T005236Z.html for more information.
    // This logic is not necessary for memory pool transactions, as AcceptToMemoryPool
    // already refuses previously-known transaction ids entirely.
    // This rule was originally applied all blocks whose timestamp was after March 15, 2012, 0:00 UTC.
    // Now that the whole chain is irreversibly beyond that time it is applied to all blocks except the
    // two in the chain that violate it. This prevents exploiting the issue against nodes in their
    // initial block download.
    bool fEnforceBIP30 = (!pindex->phashBlock) || // Enforce on CreateNewBlock invocations which don't have a hash.
                          !((pindex->nHeight==91842 && pindex->GetBlockHash() == uint256S("0x00000000000a4d0a398161ffc163c503763b1f4360639393e0e4c8e300e0caec")) ||
                           (pindex->nHeight==91880 && pindex->GetBlockHash() == uint256S("0x00000000000743f190a18c5577a3c2d2a1f610ae9601ac046a38084ccb7cd721")));
    if (fEnforceBIP30) {
        BOOST_FOREACH(const CTransaction& tx, block.vtx) {
            const CCoins* coins = view.AccessCoins(tx.GetHash());
            if (coins && !coins->IsPruned())
                return state.DoS(100, error("ConnectBlock(): tried to overwrite transaction"),
                                 REJECT_INVALID, "bad-txns-BIP30");
        }
    }

    // BIP16 didn't become active until Apr 1 2012
    int64_t nBIP16SwitchTime = 1333238400;
    bool fStrictPayToScriptHash = (pindex->GetBlockTime() >= nBIP16SwitchTime);

    unsigned int flags = fStrictPayToScriptHash ? SCRIPT_VERIFY_P2SH : SCRIPT_VERIFY_NONE;

    // Start enforcing the DERSIG (BIP66) rules, for block.nVersion=3 blocks, when 75% of the network has upgraded:
    if (block.nVersion >= 3 && IsSuperMajority(3, pindex->pprev, Params().EnforceBlockUpgradeMajority())) {
        flags |= SCRIPT_VERIFY_DERSIG;
    }

    CBlockUndo blockundo;

    CCheckQueueControl<CScriptCheck> control(fScriptChecks && nScriptCheckThreads ? &scriptcheckqueue : NULL);

    int64_t nTimeStart = GetTimeMicros();
    CAmount nFees = 0;
    int nInputs = 0;
    unsigned int nSigOps = 0;
    CDiskTxPos pos(pindex->GetBlockPos(), GetSizeOfCompactSize(block.vtx.size()));
    std::vector<std::pair<uint256, CDiskTxPos> > vPos;
    vPos.reserve(block.vtx.size());
    blockundo.vtxundo.reserve(block.vtx.size() - 1);
    for (unsigned int i = 0; i < block.vtx.size(); i++)
    {
        const CTransaction &tx = block.vtx[i];

        nInputs += tx.vin.size();
        nSigOps += GetLegacySigOpCount(tx);
        if (nSigOps > MAX_BLOCK_SIGOPS)
            return state.DoS(100, error("ConnectBlock(): too many sigops"),
                             REJECT_INVALID, "bad-blk-sigops");

        if (!tx.IsCoinBase())
        {
            if (!view.HaveInputs(tx))
                return state.DoS(100, error("ConnectBlock(): inputs missing/spent"),
                                 REJECT_INVALID, "bad-txns-inputs-missingorspent");

            if (fStrictPayToScriptHash)
            {
                // Add in sigops done by pay-to-script-hash inputs;
                // this is to prevent a "rogue miner" from creating
                // an incredibly-expensive-to-validate block.
                nSigOps += GetP2SHSigOpCount(tx, view);
                if (nSigOps > MAX_BLOCK_SIGOPS)
                    return state.DoS(100, error("ConnectBlock(): too many sigops"),
                                     REJECT_INVALID, "bad-blk-sigops");
            }

            nFees += view.GetValueIn(tx)-tx.GetValueOut();

            std::vector<CScriptCheck> vChecks;
            if (!CheckInputs(tx, state, view, fScriptChecks, flags, false, nScriptCheckThreads ? &vChecks : NULL))
                return false;
            control.Add(vChecks);
            
            BOOST_FOREACH(const CTxIn& txin, tx.vin)
            {
                const CCoins* coins = view.AccessCoins(txin.prevout.hash);
                assert(coins);

                int op;
                std::vector<std::vector<unsigned char> > vvchParams;
                if (DecodeNCCScript(coins->vout[txin.prevout.n].scriptPubKey, op, vvchParams))
                {
                    assert(vvchParams.size() == 1);
                    std::string name(vvchParams[0].begin(), vvchParams[0].end());
                    if (!trieCache.removeName(name, txin.prevout.hash, txin.prevout.n))
                        LogPrintf("Something went wrong removing the name");
                }
            }
            
            for (unsigned int i = 0; i < tx.vout.size(); ++i)
            {
                const CTxOut& txout = tx.vout[i];

                int op;
                std::vector<std::vector<unsigned char> > vvchParams;
                if (DecodeNCCScript(txout.scriptPubKey, op, vvchParams))
                {
                    assert(vvchParams.size() == 2);
                    std::string name(vvchParams[0].begin(), vvchParams[0].end());
                    if (!trieCache.insertName(name, tx.GetHash(), i, txout.nValue, pindex->nHeight))
                        LogPrintf("Something went wrong inserting the name");
                }
            }
        }

        CTxUndo undoDummy;
        if (i > 0) {
            blockundo.vtxundo.push_back(CTxUndo());
        }
        UpdateCoins(tx, state, view, i == 0 ? undoDummy : blockundo.vtxundo.back(), pindex->nHeight);

        // The CUndo vector contains all of the
        // necessary information for putting NCC claims
        // removed by this block back into the trie.
        // (As long as the coinbase can't remove any
        // NCC claims from the trie.)

        vPos.push_back(std::make_pair(tx.GetHash(), pos));
        pos.nTxOffset += ::GetSerializeSize(tx, SER_DISK, CLIENT_VERSION);
    }

    if (trieCache.getMerkleHash() != block.hashNCCTrie)
        return state.DoS(100,
                         error("ConnectBlock() : the merkle root of the NCC trie does not match "
                               "(actual=%s vs block=%s)", trieCache.getMerkleHash().GetHex(),
                               block.hashNCCTrie.GetHex()), REJECT_INVALID, "bad-ncc-merkle-hash");

    int64_t nTime1 = GetTimeMicros(); nTimeConnect += nTime1 - nTimeStart;
    LogPrint("bench", "      - Connect %u transactions: %.2fms (%.3fms/tx, %.3fms/txin) [%.2fs]\n", (unsigned)block.vtx.size(), 0.001 * (nTime1 - nTimeStart), 0.001 * (nTime1 - nTimeStart) / block.vtx.size(), nInputs <= 1 ? 0 : 0.001 * (nTime1 - nTimeStart) / (nInputs-1), nTimeConnect * 0.000001);

    if (block.vtx[0].GetValueOut() > GetBlockValue(pindex->nHeight, nFees))
        return state.DoS(100,
                         error("ConnectBlock(): coinbase pays too much (actual=%d vs limit=%d)",
                               block.vtx[0].GetValueOut(), GetBlockValue(pindex->nHeight, nFees)),
                               REJECT_INVALID, "bad-cb-amount");

    if (!control.Wait())
        return state.DoS(100, false);
    int64_t nTime2 = GetTimeMicros(); nTimeVerify += nTime2 - nTimeStart;
    LogPrint("bench", "    - Verify %u txins: %.2fms (%.3fms/txin) [%.2fs]\n", nInputs - 1, 0.001 * (nTime2 - nTimeStart), nInputs <= 1 ? 0 : 0.001 * (nTime2 - nTimeStart) / (nInputs-1), nTimeVerify * 0.000001);

    if (fJustCheck)
        return true;

    // Write undo information to disk
    if (pindex->GetUndoPos().IsNull() || !pindex->IsValid(BLOCK_VALID_SCRIPTS))
    {
        if (pindex->GetUndoPos().IsNull()) {
            CDiskBlockPos pos;
            if (!FindUndoPos(state, pindex->nFile, pos, ::GetSerializeSize(blockundo, SER_DISK, CLIENT_VERSION) + 40))
                return error("ConnectBlock(): FindUndoPos failed");
            if (!UndoWriteToDisk(blockundo, pos, pindex->pprev->GetBlockHash()))
                return state.Abort("Failed to write undo data");

            // update nUndoPos in block index
            pindex->nUndoPos = pos.nPos;
            pindex->nStatus |= BLOCK_HAVE_UNDO;
        }

        pindex->RaiseValidity(BLOCK_VALID_SCRIPTS);
        setDirtyBlockIndex.insert(pindex);
    }

    if (fTxIndex)
        if (!pblocktree->WriteTxIndex(vPos))
            return state.Abort("Failed to write transaction index");

    // add this block to the view's block chain
    view.SetBestBlock(pindex->GetBlockHash());

    int64_t nTime3 = GetTimeMicros(); nTimeIndex += nTime3 - nTime2;
    LogPrint("bench", "    - Index writing: %.2fms [%.2fs]\n", 0.001 * (nTime3 - nTime2), nTimeIndex * 0.000001);

    // Watch for changes to the previous coinbase transaction.
    static uint256 hashPrevBestCoinBase;
    g_signals.UpdatedTransaction(hashPrevBestCoinBase);
    hashPrevBestCoinBase = block.vtx[0].GetHash();

    int64_t nTime4 = GetTimeMicros(); nTimeCallbacks += nTime4 - nTime3;
    LogPrint("bench", "    - Callbacks: %.2fms [%.2fs]\n", 0.001 * (nTime4 - nTime3), nTimeCallbacks * 0.000001);

    return true;
}

enum FlushStateMode {
    FLUSH_STATE_IF_NEEDED,
    FLUSH_STATE_PERIODIC,
    FLUSH_STATE_ALWAYS
};

/**
 * Update the on-disk chain state.
 * The caches and indexes are flushed if either they're too large, forceWrite is set, or
 * fast is not set and it's been a while since the last write.
 */
bool static FlushStateToDisk(CValidationState &state, FlushStateMode mode) {
    LOCK(cs_main);
    static int64_t nLastWrite = 0;
    try {
    if ((mode == FLUSH_STATE_ALWAYS) ||
        ((mode == FLUSH_STATE_PERIODIC || mode == FLUSH_STATE_IF_NEEDED) && pcoinsTip->GetCacheSize() > nCoinCacheSize) ||
        (mode == FLUSH_STATE_PERIODIC && GetTimeMicros() > nLastWrite + DATABASE_WRITE_INTERVAL * 1000000)) {
        // Typical CCoins structures on disk are around 100 bytes in size.
        // Pushing a new one to the database can cause it to be written
        // twice (once in the log, and once in the tables). This is already
        // an overestimation, as most will delete an existing entry or
        // overwrite one. Still, use a conservative safety factor of 2.
        if (!CheckDiskSpace(100 * 2 * 2 * pcoinsTip->GetCacheSize()))
            return state.Error("out of disk space");
        // First make sure all block and undo data is flushed to disk.
        FlushBlockFile();
        // Then update all block file information (which may refer to block and undo files).
        {
            std::vector<std::pair<int, const CBlockFileInfo*> > vFiles;
            vFiles.reserve(setDirtyFileInfo.size());
            for (set<int>::iterator it = setDirtyFileInfo.begin(); it != setDirtyFileInfo.end(); ) {
                vFiles.push_back(make_pair(*it, &vinfoBlockFile[*it]));
                setDirtyFileInfo.erase(it++);
            }
            std::vector<const CBlockIndex*> vBlocks;
            vBlocks.reserve(setDirtyBlockIndex.size());
            for (set<CBlockIndex*>::iterator it = setDirtyBlockIndex.begin(); it != setDirtyBlockIndex.end(); ) {
                vBlocks.push_back(*it);
                setDirtyBlockIndex.erase(it++);
            }
            if (!pblocktree->WriteBatchSync(vFiles, nLastBlockFile, vBlocks)) {
                return state.Abort("Files to write to block index database");
            }
        }
        // Finally flush the chainstate (which may refer to block index entries).
        if (!pcoinsTip->Flush())
            return state.Abort("Failed to write to coin database");
        // Update best block in wallet (so we can detect restored wallets).
        if (mode != FLUSH_STATE_IF_NEEDED) {
            g_signals.SetBestChain(chainActive.GetLocator());
        }
        nLastWrite = GetTimeMicros();
    }
    } catch (const std::runtime_error& e) {
        return state.Abort(std::string("System error while flushing: ") + e.what());
    }
    return true;
}

void FlushStateToDisk() {
    CValidationState state;
    FlushStateToDisk(state, FLUSH_STATE_ALWAYS);
}

/** Update chainActive and related internal data structures. */
void static UpdateTip(CBlockIndex *pindexNew) {
    chainActive.SetTip(pindexNew);

    // New best block
    nTimeBestReceived = GetTime();
    mempool.AddTransactionsUpdated(1);

    LogPrintf("UpdateTip: new best=%s  height=%d  log2_work=%.8g  tx=%lu  date=%s progress=%f  cache=%u\n",
      chainActive.Tip()->GetBlockHash().ToString(), chainActive.Height(), log(chainActive.Tip()->nChainWork.getdouble())/log(2.0), (unsigned long)chainActive.Tip()->nChainTx,
      DateTimeStrFormat("%Y-%m-%d %H:%M:%S", chainActive.Tip()->GetBlockTime()),
      Checkpoints::GuessVerificationProgress(chainActive.Tip()), (unsigned int)pcoinsTip->GetCacheSize());

    cvBlockChange.notify_all();

    // Check the version of the last 100 blocks to see if we need to upgrade:
    static bool fWarned = false;
    if (!IsInitialBlockDownload() && !fWarned)
    {
        int nUpgraded = 0;
        const CBlockIndex* pindex = chainActive.Tip();
        for (int i = 0; i < 100 && pindex != NULL; i++)
        {
            if (pindex->nVersion > CBlock::CURRENT_VERSION)
                ++nUpgraded;
            pindex = pindex->pprev;
        }
        if (nUpgraded > 0)
            LogPrintf("SetBestChain: %d of last 100 blocks above version %d\n", nUpgraded, (int)CBlock::CURRENT_VERSION);
        if (nUpgraded > 100/2)
        {
            // strMiscWarning is read by GetWarnings(), called by Qt and the JSON-RPC code to warn the user:
            strMiscWarning = _("Warning: This version is obsolete, upgrade required!");
            CAlert::Notify(strMiscWarning, true);
            fWarned = true;
        }
    }
}

/** Disconnect chainActive's tip. */
bool static DisconnectTip(CValidationState &state) {
    CBlockIndex *pindexDelete = chainActive.Tip();
    assert(pindexDelete);
    mempool.check(pcoinsTip);
    // Read block from disk.
    CBlock block;
    if (!ReadBlockFromDisk(block, pindexDelete))
        return state.Abort("Failed to read block");
    // Apply the block atomically to the chain state.
    int64_t nStart = GetTimeMicros();
    {
        CCoinsViewCache view(pcoinsTip);
<<<<<<< HEAD
        CNCCTrieCache trieCache(pnccTrie);
        if (!DisconnectBlock(block, state, pindexDelete, view, trieCache))
            return error("DisconnectTip() : DisconnectBlock %s failed", pindexDelete->GetBlockHash().ToString());
=======
        if (!DisconnectBlock(block, state, pindexDelete, view))
            return error("DisconnectTip(): DisconnectBlock %s failed", pindexDelete->GetBlockHash().ToString());
>>>>>>> 5d901d8e
        assert(view.Flush());
        assert(trieCache.flush());
    }
    LogPrint("bench", "- Disconnect block: %.2fms\n", (GetTimeMicros() - nStart) * 0.001);
    // Write the chain state to disk, if necessary.
    if (!FlushStateToDisk(state, FLUSH_STATE_IF_NEEDED))
        return false;
    // Resurrect mempool transactions from the disconnected block.
    BOOST_FOREACH(const CTransaction &tx, block.vtx) {
        // ignore validation errors in resurrected transactions
        list<CTransaction> removed;
        CValidationState stateDummy;
        if (tx.IsCoinBase() || !AcceptToMemoryPool(mempool, stateDummy, tx, false, NULL))
            mempool.remove(tx, removed, true);
    }
    mempool.removeCoinbaseSpends(pcoinsTip, pindexDelete->nHeight);
    mempool.check(pcoinsTip);
    // Update chainActive and related variables.
    UpdateTip(pindexDelete->pprev);
    // Let wallets know transactions went from 1-confirmed to
    // 0-confirmed or conflicted:
    BOOST_FOREACH(const CTransaction &tx, block.vtx) {
        SyncWithWallets(tx, NULL);
    }
    return true;
}

static int64_t nTimeReadFromDisk = 0;
static int64_t nTimeConnectTotal = 0;
static int64_t nTimeFlush = 0;
static int64_t nTimeChainState = 0;
static int64_t nTimePostConnect = 0;

/** 
 * Connect a new block to chainActive. pblock is either NULL or a pointer to a CBlock
 * corresponding to pindexNew, to bypass loading it again from disk.
 */
bool static ConnectTip(CValidationState &state, CBlockIndex *pindexNew, CBlock *pblock) {
    assert(pindexNew->pprev == chainActive.Tip());
    mempool.check(pcoinsTip);
    // Read block from disk.
    int64_t nTime1 = GetTimeMicros();
    CBlock block;
    if (!pblock) {
        if (!ReadBlockFromDisk(block, pindexNew))
            return state.Abort("Failed to read block");
        pblock = &block;
    }
    // Apply the block atomically to the chain state.
    int64_t nTime2 = GetTimeMicros(); nTimeReadFromDisk += nTime2 - nTime1;
    int64_t nTime3;
    LogPrint("bench", "  - Load block from disk: %.2fms [%.2fs]\n", (nTime2 - nTime1) * 0.001, nTimeReadFromDisk * 0.000001);
    {
        CCoinsViewCache view(pcoinsTip);
        CNCCTrieCache trieCache(pnccTrie);
        CInv inv(MSG_BLOCK, pindexNew->GetBlockHash());
        bool rv = ConnectBlock(*pblock, state, pindexNew, view, trieCache);
        g_signals.BlockChecked(*pblock, state);
        if (!rv) {
            if (state.IsInvalid())
                InvalidBlockFound(pindexNew, state);
            return error("ConnectTip(): ConnectBlock %s failed", pindexNew->GetBlockHash().ToString());
        }
        mapBlockSource.erase(inv.hash);
        nTime3 = GetTimeMicros(); nTimeConnectTotal += nTime3 - nTime2;
        LogPrint("bench", "  - Connect total: %.2fms [%.2fs]\n", (nTime3 - nTime2) * 0.001, nTimeConnectTotal * 0.000001);
        assert(view.Flush());
        assert(trieCache.flush());
    }
    int64_t nTime4 = GetTimeMicros(); nTimeFlush += nTime4 - nTime3;
    LogPrint("bench", "  - Flush: %.2fms [%.2fs]\n", (nTime4 - nTime3) * 0.001, nTimeFlush * 0.000001);
    // Write the chain state to disk, if necessary.
    if (!FlushStateToDisk(state, FLUSH_STATE_IF_NEEDED))
        return false;
    int64_t nTime5 = GetTimeMicros(); nTimeChainState += nTime5 - nTime4;
    LogPrint("bench", "  - Writing chainstate: %.2fms [%.2fs]\n", (nTime5 - nTime4) * 0.001, nTimeChainState * 0.000001);
    // Remove conflicting transactions from the mempool.
    list<CTransaction> txConflicted;
    mempool.removeForBlock(pblock->vtx, pindexNew->nHeight, txConflicted);
    mempool.check(pcoinsTip);
    // Update chainActive & related variables.
    UpdateTip(pindexNew);
    // Tell wallet about transactions that went from mempool
    // to conflicted:
    BOOST_FOREACH(const CTransaction &tx, txConflicted) {
        SyncWithWallets(tx, NULL);
    }
    // ... and about transactions that got confirmed:
    BOOST_FOREACH(const CTransaction &tx, pblock->vtx) {
        SyncWithWallets(tx, pblock);
    }

    int64_t nTime6 = GetTimeMicros(); nTimePostConnect += nTime6 - nTime5; nTimeTotal += nTime6 - nTime1;
    LogPrint("bench", "  - Connect postprocess: %.2fms [%.2fs]\n", (nTime6 - nTime5) * 0.001, nTimePostConnect * 0.000001);
    LogPrint("bench", "- Connect block: %.2fms [%.2fs]\n", (nTime6 - nTime1) * 0.001, nTimeTotal * 0.000001);
    return true;
}

/**
 * Return the tip of the chain with the most work in it, that isn't
 * known to be invalid (it's however far from certain to be valid).
 */
static CBlockIndex* FindMostWorkChain() {
    do {
        CBlockIndex *pindexNew = NULL;

        // Find the best candidate header.
        {
            std::set<CBlockIndex*, CBlockIndexWorkComparator>::reverse_iterator it = setBlockIndexCandidates.rbegin();
            if (it == setBlockIndexCandidates.rend())
                return NULL;
            pindexNew = *it;
        }

        // Check whether all blocks on the path between the currently active chain and the candidate are valid.
        // Just going until the active chain is an optimization, as we know all blocks in it are valid already.
        CBlockIndex *pindexTest = pindexNew;
        bool fInvalidAncestor = false;
        while (pindexTest && !chainActive.Contains(pindexTest)) {
            assert(pindexTest->nStatus & BLOCK_HAVE_DATA);
            assert(pindexTest->nChainTx || pindexTest->nHeight == 0);
            if (pindexTest->nStatus & BLOCK_FAILED_MASK) {
                // Candidate has an invalid ancestor, remove entire chain from the set.
                if (pindexBestInvalid == NULL || pindexNew->nChainWork > pindexBestInvalid->nChainWork)
                    pindexBestInvalid = pindexNew;
                CBlockIndex *pindexFailed = pindexNew;
                while (pindexTest != pindexFailed) {
                    pindexFailed->nStatus |= BLOCK_FAILED_CHILD;
                    setBlockIndexCandidates.erase(pindexFailed);
                    pindexFailed = pindexFailed->pprev;
                }
                setBlockIndexCandidates.erase(pindexTest);
                fInvalidAncestor = true;
                break;
            }
            pindexTest = pindexTest->pprev;
        }
        if (!fInvalidAncestor)
            return pindexNew;
    } while(true);
}

/** Delete all entries in setBlockIndexCandidates that are worse than the current tip. */
static void PruneBlockIndexCandidates() {
    // Note that we can't delete the current block itself, as we may need to return to it later in case a
    // reorganization to a better block fails.
    std::set<CBlockIndex*, CBlockIndexWorkComparator>::iterator it = setBlockIndexCandidates.begin();
    while (it != setBlockIndexCandidates.end() && setBlockIndexCandidates.value_comp()(*it, chainActive.Tip())) {
        setBlockIndexCandidates.erase(it++);
    }
    // Either the current tip or a successor of it we're working towards is left in setBlockIndexCandidates.
    assert(!setBlockIndexCandidates.empty());
}

/**
 * Try to make some progress towards making pindexMostWork the active block.
 * pblock is either NULL or a pointer to a CBlock corresponding to pindexMostWork.
 */
static bool ActivateBestChainStep(CValidationState &state, CBlockIndex *pindexMostWork, CBlock *pblock) {
    AssertLockHeld(cs_main);
    bool fInvalidFound = false;
    const CBlockIndex *pindexOldTip = chainActive.Tip();
    const CBlockIndex *pindexFork = chainActive.FindFork(pindexMostWork);

    // Disconnect active blocks which are no longer in the best chain.
    while (chainActive.Tip() && chainActive.Tip() != pindexFork) {
        if (!DisconnectTip(state))
            return false;
    }

    // Build list of new blocks to connect.
    std::vector<CBlockIndex*> vpindexToConnect;
    bool fContinue = true;
    int nHeight = pindexFork ? pindexFork->nHeight : -1;
    while (fContinue && nHeight != pindexMostWork->nHeight) {
    // Don't iterate the entire list of potential improvements toward the best tip, as we likely only need
    // a few blocks along the way.
    int nTargetHeight = std::min(nHeight + 32, pindexMostWork->nHeight);
    vpindexToConnect.clear();
    vpindexToConnect.reserve(nTargetHeight - nHeight);
    CBlockIndex *pindexIter = pindexMostWork->GetAncestor(nTargetHeight);
    while (pindexIter && pindexIter->nHeight != nHeight) {
        vpindexToConnect.push_back(pindexIter);
        pindexIter = pindexIter->pprev;
    }
    nHeight = nTargetHeight;

    // Connect new blocks.
    BOOST_REVERSE_FOREACH(CBlockIndex *pindexConnect, vpindexToConnect) {
        if (!ConnectTip(state, pindexConnect, pindexConnect == pindexMostWork ? pblock : NULL)) {
            if (state.IsInvalid()) {
                // The block violates a consensus rule.
                if (!state.CorruptionPossible())
                    InvalidChainFound(vpindexToConnect.back());
                state = CValidationState();
                fInvalidFound = true;
                fContinue = false;
                break;
            } else {
                // A system error occurred (disk space, database error, ...).
                return false;
            }
        } else {
            PruneBlockIndexCandidates();
            if (!pindexOldTip || chainActive.Tip()->nChainWork > pindexOldTip->nChainWork) {
                // We're in a better position than we were. Return temporarily to release the lock.
                fContinue = false;
                break;
            }
        }
    }
    }

    // Callbacks/notifications for a new best chain.
    if (fInvalidFound)
        CheckForkWarningConditionsOnNewFork(vpindexToConnect.back());
    else
        CheckForkWarningConditions();

    return true;
}

/**
 * Make the best chain active, in multiple steps. The result is either failure
 * or an activated best chain. pblock is either NULL or a pointer to a block
 * that is already loaded (to avoid loading it again from disk).
 */
bool ActivateBestChain(CValidationState &state, CBlock *pblock) {
    CBlockIndex *pindexNewTip = NULL;
    CBlockIndex *pindexMostWork = NULL;
    do {
        boost::this_thread::interruption_point();

        bool fInitialDownload;
        {
            LOCK(cs_main);
            pindexMostWork = FindMostWorkChain();

            // Whether we have anything to do at all.
            if (pindexMostWork == NULL || pindexMostWork == chainActive.Tip())
                return true;

            if (!ActivateBestChainStep(state, pindexMostWork, pblock && pblock->GetHash() == pindexMostWork->GetBlockHash() ? pblock : NULL))
                return false;

            pindexNewTip = chainActive.Tip();
            fInitialDownload = IsInitialBlockDownload();
        }
        // When we reach this point, we switched to a new tip (stored in pindexNewTip).

        // Notifications/callbacks that can run without cs_main
        if (!fInitialDownload) {
            uint256 hashNewTip = pindexNewTip->GetBlockHash();
            // Relay inventory, but don't relay old inventory during initial block download.
            int nBlockEstimate = Checkpoints::GetTotalBlocksEstimate();
            {
                LOCK(cs_vNodes);
                BOOST_FOREACH(CNode* pnode, vNodes)
                    if (chainActive.Height() > (pnode->nStartingHeight != -1 ? pnode->nStartingHeight - 2000 : nBlockEstimate))
                        pnode->PushInventory(CInv(MSG_BLOCK, hashNewTip));
            }
            // Notify external listeners about the new tip.
            uiInterface.NotifyBlockTip(hashNewTip);
        }
    } while(pindexMostWork != chainActive.Tip());

    // Write changes periodically to disk, after relay.
    if (!FlushStateToDisk(state, FLUSH_STATE_PERIODIC)) {
        return false;
    }

    return true;
}

bool InvalidateBlock(CValidationState& state, CBlockIndex *pindex) {
    AssertLockHeld(cs_main);

    // Mark the block itself as invalid.
    pindex->nStatus |= BLOCK_FAILED_VALID;
    setDirtyBlockIndex.insert(pindex);
    setBlockIndexCandidates.erase(pindex);

    while (chainActive.Contains(pindex)) {
        CBlockIndex *pindexWalk = chainActive.Tip();
        pindexWalk->nStatus |= BLOCK_FAILED_CHILD;
        setDirtyBlockIndex.insert(pindexWalk);
        setBlockIndexCandidates.erase(pindexWalk);
        // ActivateBestChain considers blocks already in chainActive
        // unconditionally valid already, so force disconnect away from it.
        if (!DisconnectTip(state)) {
            return false;
        }
    }

    // The resulting new best tip may not be in setBlockIndexCandidates anymore, so
    // add them again.
    BlockMap::iterator it = mapBlockIndex.begin();
    while (it != mapBlockIndex.end()) {
        if (it->second->IsValid(BLOCK_VALID_TRANSACTIONS) && it->second->nChainTx && setBlockIndexCandidates.value_comp()(chainActive.Tip(), it->second)) {
            setBlockIndexCandidates.insert(pindex);
        }
        it++;
    }

    InvalidChainFound(pindex);
    return true;
}

bool ReconsiderBlock(CValidationState& state, CBlockIndex *pindex) {
    AssertLockHeld(cs_main);

    int nHeight = pindex->nHeight;

    // Remove the invalidity flag from this block and all its descendants.
    BlockMap::iterator it = mapBlockIndex.begin();
    while (it != mapBlockIndex.end()) {
        if (!it->second->IsValid() && it->second->GetAncestor(nHeight) == pindex) {
            it->second->nStatus &= ~BLOCK_FAILED_MASK;
            setDirtyBlockIndex.insert(it->second);
            if (it->second->IsValid(BLOCK_VALID_TRANSACTIONS) && it->second->nChainTx && setBlockIndexCandidates.value_comp()(chainActive.Tip(), it->second)) {
                setBlockIndexCandidates.insert(it->second);
            }
            if (it->second == pindexBestInvalid) {
                // Reset invalid block marker if it was pointing to one of those.
                pindexBestInvalid = NULL;
            }
        }
        it++;
    }

    // Remove the invalidity flag from all ancestors too.
    while (pindex != NULL) {
        if (pindex->nStatus & BLOCK_FAILED_MASK) {
            pindex->nStatus &= ~BLOCK_FAILED_MASK;
            setDirtyBlockIndex.insert(pindex);
        }
        pindex = pindex->pprev;
    }
    return true;
}

CBlockIndex* AddToBlockIndex(const CBlockHeader& block)
{
    // Check for duplicate
    uint256 hash = block.GetHash();
    BlockMap::iterator it = mapBlockIndex.find(hash);
    if (it != mapBlockIndex.end())
        return it->second;

    // Construct new block index object
    CBlockIndex* pindexNew = new CBlockIndex(block);
    assert(pindexNew);
    // We assign the sequence id to blocks only when the full data is available,
    // to avoid miners withholding blocks but broadcasting headers, to get a
    // competitive advantage.
    pindexNew->nSequenceId = 0;
    BlockMap::iterator mi = mapBlockIndex.insert(make_pair(hash, pindexNew)).first;
    pindexNew->phashBlock = &((*mi).first);
    BlockMap::iterator miPrev = mapBlockIndex.find(block.hashPrevBlock);
    if (miPrev != mapBlockIndex.end())
    {
        pindexNew->pprev = (*miPrev).second;
        pindexNew->nHeight = pindexNew->pprev->nHeight + 1;
        pindexNew->BuildSkip();
    }
    pindexNew->nChainWork = (pindexNew->pprev ? pindexNew->pprev->nChainWork : 0) + GetBlockProof(*pindexNew);
    pindexNew->RaiseValidity(BLOCK_VALID_TREE);
    if (pindexBestHeader == NULL || pindexBestHeader->nChainWork < pindexNew->nChainWork)
        pindexBestHeader = pindexNew;

    setDirtyBlockIndex.insert(pindexNew);

    return pindexNew;
}

/** Mark a block as having its data received and checked (up to BLOCK_VALID_TRANSACTIONS). */
bool ReceivedBlockTransactions(const CBlock &block, CValidationState& state, CBlockIndex *pindexNew, const CDiskBlockPos& pos)
{
    pindexNew->nTx = block.vtx.size();
    pindexNew->nChainTx = 0;
    pindexNew->nFile = pos.nFile;
    pindexNew->nDataPos = pos.nPos;
    pindexNew->nUndoPos = 0;
    pindexNew->nStatus |= BLOCK_HAVE_DATA;
    pindexNew->RaiseValidity(BLOCK_VALID_TRANSACTIONS);
    {
         LOCK(cs_nBlockSequenceId);
         pindexNew->nSequenceId = nBlockSequenceId++;
    }
    setDirtyBlockIndex.insert(pindexNew);

    if (pindexNew->pprev == NULL || pindexNew->pprev->nChainTx) {
        // If pindexNew is the genesis block or all parents are BLOCK_VALID_TRANSACTIONS.
        deque<CBlockIndex*> queue;
        queue.push_back(pindexNew);

        // Recursively process any descendant blocks that now may be eligible to be connected.
        while (!queue.empty()) {
            CBlockIndex *pindex = queue.front();
            queue.pop_front();
            pindex->nChainTx = (pindex->pprev ? pindex->pprev->nChainTx : 0) + pindex->nTx;
            setBlockIndexCandidates.insert(pindex);
            std::pair<std::multimap<CBlockIndex*, CBlockIndex*>::iterator, std::multimap<CBlockIndex*, CBlockIndex*>::iterator> range = mapBlocksUnlinked.equal_range(pindex);
            while (range.first != range.second) {
                std::multimap<CBlockIndex*, CBlockIndex*>::iterator it = range.first;
                queue.push_back(it->second);
                range.first++;
                mapBlocksUnlinked.erase(it);
            }
        }
    } else {
        if (pindexNew->pprev && pindexNew->pprev->IsValid(BLOCK_VALID_TREE)) {
            mapBlocksUnlinked.insert(std::make_pair(pindexNew->pprev, pindexNew));
        }
    }

    return true;
}

bool FindBlockPos(CValidationState &state, CDiskBlockPos &pos, unsigned int nAddSize, unsigned int nHeight, uint64_t nTime, bool fKnown = false)
{
    LOCK(cs_LastBlockFile);

    unsigned int nFile = fKnown ? pos.nFile : nLastBlockFile;
    if (vinfoBlockFile.size() <= nFile) {
        vinfoBlockFile.resize(nFile + 1);
    }

    if (!fKnown) {
        while (vinfoBlockFile[nFile].nSize + nAddSize >= MAX_BLOCKFILE_SIZE) {
            LogPrintf("Leaving block file %i: %s\n", nFile, vinfoBlockFile[nFile].ToString());
            FlushBlockFile(true);
            nFile++;
            if (vinfoBlockFile.size() <= nFile) {
                vinfoBlockFile.resize(nFile + 1);
            }
        }
        pos.nFile = nFile;
        pos.nPos = vinfoBlockFile[nFile].nSize;
    }

    nLastBlockFile = nFile;
    vinfoBlockFile[nFile].nSize += nAddSize;
    vinfoBlockFile[nFile].AddBlock(nHeight, nTime);

    if (!fKnown) {
        unsigned int nOldChunks = (pos.nPos + BLOCKFILE_CHUNK_SIZE - 1) / BLOCKFILE_CHUNK_SIZE;
        unsigned int nNewChunks = (vinfoBlockFile[nFile].nSize + BLOCKFILE_CHUNK_SIZE - 1) / BLOCKFILE_CHUNK_SIZE;
        if (nNewChunks > nOldChunks) {
            if (CheckDiskSpace(nNewChunks * BLOCKFILE_CHUNK_SIZE - pos.nPos)) {
                FILE *file = OpenBlockFile(pos);
                if (file) {
                    LogPrintf("Pre-allocating up to position 0x%x in blk%05u.dat\n", nNewChunks * BLOCKFILE_CHUNK_SIZE, pos.nFile);
                    AllocateFileRange(file, pos.nPos, nNewChunks * BLOCKFILE_CHUNK_SIZE - pos.nPos);
                    fclose(file);
                }
            }
            else
                return state.Error("out of disk space");
        }
    }

    setDirtyFileInfo.insert(nFile);
    return true;
}

bool FindUndoPos(CValidationState &state, int nFile, CDiskBlockPos &pos, unsigned int nAddSize)
{
    pos.nFile = nFile;

    LOCK(cs_LastBlockFile);

    unsigned int nNewSize;
    pos.nPos = vinfoBlockFile[nFile].nUndoSize;
    nNewSize = vinfoBlockFile[nFile].nUndoSize += nAddSize;
    setDirtyFileInfo.insert(nFile);

    unsigned int nOldChunks = (pos.nPos + UNDOFILE_CHUNK_SIZE - 1) / UNDOFILE_CHUNK_SIZE;
    unsigned int nNewChunks = (nNewSize + UNDOFILE_CHUNK_SIZE - 1) / UNDOFILE_CHUNK_SIZE;
    if (nNewChunks > nOldChunks) {
        if (CheckDiskSpace(nNewChunks * UNDOFILE_CHUNK_SIZE - pos.nPos)) {
            FILE *file = OpenUndoFile(pos);
            if (file) {
                LogPrintf("Pre-allocating up to position 0x%x in rev%05u.dat\n", nNewChunks * UNDOFILE_CHUNK_SIZE, pos.nFile);
                AllocateFileRange(file, pos.nPos, nNewChunks * UNDOFILE_CHUNK_SIZE - pos.nPos);
                fclose(file);
            }
        }
        else
            return state.Error("out of disk space");
    }

    return true;
}

bool CheckBlockHeader(const CBlockHeader& block, CValidationState& state, bool fCheckPOW)
{
    // Check proof of work matches claimed amount
    if (fCheckPOW && !CheckProofOfWork(block.GetHash(), block.nBits))
        return state.DoS(50, error("CheckBlockHeader(): proof of work failed"),
                         REJECT_INVALID, "high-hash");

    // Check timestamp
    if (block.GetBlockTime() > GetAdjustedTime() + 2 * 60 * 60)
        return state.Invalid(error("CheckBlockHeader(): block timestamp too far in the future"),
                             REJECT_INVALID, "time-too-new");

    return true;
}

bool CheckBlock(const CBlock& block, CValidationState& state, bool fCheckPOW, bool fCheckMerkleRoot)
{
    // These are checks that are independent of context.

    // Check that the header is valid (particularly PoW).  This is mostly
    // redundant with the call in AcceptBlockHeader.
    if (!CheckBlockHeader(block, state, fCheckPOW))
        return false;

    // Check the merkle root.
    if (fCheckMerkleRoot) {
        bool mutated;
        uint256 hashMerkleRoot2 = block.BuildMerkleTree(&mutated);
        if (block.hashMerkleRoot != hashMerkleRoot2)
            return state.DoS(100, error("CheckBlock(): hashMerkleRoot mismatch"),
                             REJECT_INVALID, "bad-txnmrklroot", true);

        // Check for merkle tree malleability (CVE-2012-2459): repeating sequences
        // of transactions in a block without affecting the merkle root of a block,
        // while still invalidating it.
        if (mutated)
            return state.DoS(100, error("CheckBlock(): duplicate transaction"),
                             REJECT_INVALID, "bad-txns-duplicate", true);
    }

    // All potential-corruption validation must be done before we do any
    // transaction validation, as otherwise we may mark the header as invalid
    // because we receive the wrong transactions for it.

    // Size limits
    if (block.vtx.empty() || block.vtx.size() > MAX_BLOCK_SIZE || ::GetSerializeSize(block, SER_NETWORK, PROTOCOL_VERSION) > MAX_BLOCK_SIZE)
        return state.DoS(100, error("CheckBlock(): size limits failed"),
                         REJECT_INVALID, "bad-blk-length");

    // First transaction must be coinbase, the rest must not be
    if (block.vtx.empty() || !block.vtx[0].IsCoinBase())
        return state.DoS(100, error("CheckBlock(): first tx is not coinbase"),
                         REJECT_INVALID, "bad-cb-missing");
    for (unsigned int i = 1; i < block.vtx.size(); i++)
        if (block.vtx[i].IsCoinBase())
            return state.DoS(100, error("CheckBlock(): more than one coinbase"),
                             REJECT_INVALID, "bad-cb-multiple");

    // Check transactions
    BOOST_FOREACH(const CTransaction& tx, block.vtx)
        if (!CheckTransaction(tx, state))
            return error("CheckBlock(): CheckTransaction failed");

    unsigned int nSigOps = 0;
    BOOST_FOREACH(const CTransaction& tx, block.vtx)
    {
        nSigOps += GetLegacySigOpCount(tx);
    }
    if (nSigOps > MAX_BLOCK_SIGOPS)
        return state.DoS(100, error("CheckBlock(): out-of-bounds SigOpCount"),
                         REJECT_INVALID, "bad-blk-sigops", true);

    return true;
}

bool ContextualCheckBlockHeader(const CBlockHeader& block, CValidationState& state, CBlockIndex * const pindexPrev)
{
    uint256 hash = block.GetHash();
    if (hash == Params().HashGenesisBlock())
        return true;

    assert(pindexPrev);

    int nHeight = pindexPrev->nHeight+1;

    // Check proof of work
    if ((!Params().SkipProofOfWorkCheck()) &&
       (block.nBits != GetNextWorkRequired(pindexPrev, &block)))
        return state.DoS(100, error("%s: incorrect proof of work", __func__),
                         REJECT_INVALID, "bad-diffbits");

    // Check timestamp against prev
    if (block.GetBlockTime() <= pindexPrev->GetMedianTimePast())
        return state.Invalid(error("%s: block's timestamp is too early", __func__),
                             REJECT_INVALID, "time-too-old");

    // Check that the block chain matches the known block chain up to a checkpoint
    if (!Checkpoints::CheckBlock(nHeight, hash))
        return state.DoS(100, error("%s: rejected by checkpoint lock-in at %d", __func__, nHeight),
                         REJECT_CHECKPOINT, "checkpoint mismatch");

    // Don't accept any forks from the main chain prior to last checkpoint
    CBlockIndex* pcheckpoint = Checkpoints::GetLastCheckpoint();
    if (pcheckpoint && nHeight < pcheckpoint->nHeight)
        return state.DoS(100, error("%s: forked chain older than last checkpoint (height %d)", __func__, nHeight));

    // Reject block.nVersion=1 blocks when 95% (75% on testnet) of the network has upgraded:
    if (block.nVersion < 2 && IsSuperMajority(2, pindexPrev, Params().RejectBlockOutdatedMajority()))
    {
        return state.Invalid(error("%s: rejected nVersion=1 block", __func__),
                             REJECT_OBSOLETE, "bad-version");
    }

    // Reject block.nVersion=2 blocks when 95% (75% on testnet) of the network has upgraded:
    if (block.nVersion < 3 && IsSuperMajority(3, pindexPrev, Params().RejectBlockOutdatedMajority()))
    {
        return state.Invalid(error("%s : rejected nVersion=2 block", __func__),
                             REJECT_OBSOLETE, "bad-version");
    }

    return true;
}

bool ContextualCheckBlock(const CBlock& block, CValidationState& state, CBlockIndex * const pindexPrev)
{
    const int nHeight = pindexPrev == NULL ? 0 : pindexPrev->nHeight + 1;

    // Check that all transactions are finalized
    BOOST_FOREACH(const CTransaction& tx, block.vtx)
        if (!IsFinalTx(tx, nHeight, block.GetBlockTime())) {
            return state.DoS(10, error("%s: contains a non-final transaction", __func__), REJECT_INVALID, "bad-txns-nonfinal");
        }

    // Enforce block.nVersion=2 rule that the coinbase starts with serialized block height
    // if 750 of the last 1,000 blocks are version 2 or greater (51/100 if testnet):
    if (block.nVersion >= 2 && IsSuperMajority(2, pindexPrev, Params().EnforceBlockUpgradeMajority()))
    {
        CScript expect = CScript() << nHeight;
        if (block.vtx[0].vin[0].scriptSig.size() < expect.size() ||
            !std::equal(expect.begin(), expect.end(), block.vtx[0].vin[0].scriptSig.begin())) {
            return state.DoS(100, error("%s: block height mismatch in coinbase", __func__), REJECT_INVALID, "bad-cb-height");
        }
    }

    // TODO: ~~This looks like a good place to check the "merkle" root of the
    // TODO: NCC tree that will result from applying this block.~~
    // TODO: Actually, it's not, because the merkle root needs access to
    // TODO: all of the coins spent by the new transactions, to check if
    // TODO: they're NCC transactions. So the better place is in
    // TODO: ConnectBlock, where inputs are checked against the coins
    // TODO: they are spending.
    return true;
}

bool AcceptBlockHeader(const CBlockHeader& block, CValidationState& state, CBlockIndex** ppindex)
{
    AssertLockHeld(cs_main);
    // Check for duplicate
    uint256 hash = block.GetHash();
    BlockMap::iterator miSelf = mapBlockIndex.find(hash);
    CBlockIndex *pindex = NULL;
    if (miSelf != mapBlockIndex.end()) {
        // Block header is already known.
        pindex = miSelf->second;
        if (ppindex)
            *ppindex = pindex;
        if (pindex->nStatus & BLOCK_FAILED_MASK)
            return state.Invalid(error("%s: block is marked invalid", __func__), 0, "duplicate");
        return true;
    }

    if (!CheckBlockHeader(block, state))
        return false;

    // Get prev block index
    CBlockIndex* pindexPrev = NULL;
    if (hash != Params().HashGenesisBlock()) {
        BlockMap::iterator mi = mapBlockIndex.find(block.hashPrevBlock);
        if (mi == mapBlockIndex.end())
            return state.DoS(10, error("%s: prev block not found", __func__), 0, "bad-prevblk");
        pindexPrev = (*mi).second;
        if (pindexPrev->nStatus & BLOCK_FAILED_MASK)
            return state.DoS(100, error("%s: prev block invalid", __func__), REJECT_INVALID, "bad-prevblk");
    }

    if (!ContextualCheckBlockHeader(block, state, pindexPrev))
        return false;

    if (pindex == NULL)
        pindex = AddToBlockIndex(block);

    if (ppindex)
        *ppindex = pindex;

    return true;
}

bool AcceptBlock(CBlock& block, CValidationState& state, CBlockIndex** ppindex, CDiskBlockPos* dbp)
{
    AssertLockHeld(cs_main);

    CBlockIndex *&pindex = *ppindex;

    if (!AcceptBlockHeader(block, state, &pindex))
        return false;

    if (pindex->nStatus & BLOCK_HAVE_DATA) {
        // TODO: deal better with duplicate blocks.
        // return state.DoS(20, error("AcceptBlock(): already have block %d %s", pindex->nHeight, pindex->GetBlockHash().ToString()), REJECT_DUPLICATE, "duplicate");
        return true;
    }

    if ((!CheckBlock(block, state)) || !ContextualCheckBlock(block, state, pindex->pprev)) {
        if (state.IsInvalid() && !state.CorruptionPossible()) {
            pindex->nStatus |= BLOCK_FAILED_VALID;
            setDirtyBlockIndex.insert(pindex);
        }
        return false;
    }

    int nHeight = pindex->nHeight;

    // Write block to history file
    try {
        unsigned int nBlockSize = ::GetSerializeSize(block, SER_DISK, CLIENT_VERSION);
        CDiskBlockPos blockPos;
        if (dbp != NULL)
            blockPos = *dbp;
        if (!FindBlockPos(state, blockPos, nBlockSize+8, nHeight, block.GetBlockTime(), dbp != NULL))
            return error("AcceptBlock(): FindBlockPos failed");
        if (dbp == NULL)
            if (!WriteBlockToDisk(block, blockPos))
                return state.Abort("Failed to write block");
        if (!ReceivedBlockTransactions(block, state, pindex, blockPos))
            return error("AcceptBlock(): ReceivedBlockTransactions failed");
    } catch (const std::runtime_error& e) {
        return state.Abort(std::string("System error: ") + e.what());
    }

    return true;
}

static bool IsSuperMajority(int minVersion, const CBlockIndex* pstart, unsigned int nRequired)
{
    unsigned int nToCheck = Params().ToCheckBlockUpgradeMajority();
    unsigned int nFound = 0;
    for (unsigned int i = 0; i < nToCheck && nFound < nRequired && pstart != NULL; i++)
    {
        if (pstart->nVersion >= minVersion)
            ++nFound;
        pstart = pstart->pprev;
    }
    return (nFound >= nRequired);
}


bool ProcessNewBlock(CValidationState &state, CNode* pfrom, CBlock* pblock, CDiskBlockPos *dbp)
{
    // Preliminary checks
    bool checked = CheckBlock(*pblock, state);

    {
        LOCK(cs_main);
        MarkBlockAsReceived(pblock->GetHash());
        if (!checked) {
            return error("%s: CheckBlock FAILED", __func__);
        }

        // Store to disk
        CBlockIndex *pindex = NULL;
        bool ret = AcceptBlock(*pblock, state, &pindex, dbp);
        if (pindex && pfrom) {
            mapBlockSource[pindex->GetBlockHash()] = pfrom->GetId();
        }
        if (!ret)
            return error("%s: AcceptBlock FAILED", __func__);
    }

    if (!ActivateBestChain(state, pblock))
        return error("%s: ActivateBestChain failed", __func__);

    return true;
}

bool TestBlockValidity(CValidationState &state, const CBlock& block, CBlockIndex * const pindexPrev, bool fCheckPOW, bool fCheckMerkleRoot)
{
    AssertLockHeld(cs_main);
    assert(pindexPrev == chainActive.Tip());

    CCoinsViewCache viewNew(pcoinsTip);
    CNCCTrieCache trieCache(pnccTrie);
    CBlockIndex indexDummy(block);
    indexDummy.pprev = pindexPrev;
    indexDummy.nHeight = pindexPrev->nHeight + 1;

    // NOTE: CheckBlockHeader is called by CheckBlock
    if (!ContextualCheckBlockHeader(block, state, pindexPrev))
        return false;
    if (!CheckBlock(block, state, fCheckPOW, fCheckMerkleRoot))
        return false;
    if (!ContextualCheckBlock(block, state, pindexPrev))
        return false;
    if (!ConnectBlock(block, state, &indexDummy, viewNew, trieCache, true))
        return false;
    assert(state.IsValid());

    return true;
}








bool AbortNode(const std::string &strMessage, const std::string &userMessage) {
    strMiscWarning = strMessage;
    LogPrintf("*** %s\n", strMessage);
    uiInterface.ThreadSafeMessageBox(
        userMessage.empty() ? _("Error: A fatal internal error occured, see debug.log for details") : userMessage,
        "", CClientUIInterface::MSG_ERROR);
    StartShutdown();
    return false;
}

bool CheckDiskSpace(uint64_t nAdditionalBytes)
{
    uint64_t nFreeBytesAvailable = boost::filesystem::space(GetDataDir()).available;

    // Check for nMinDiskSpace bytes (currently 50MB)
    if (nFreeBytesAvailable < nMinDiskSpace + nAdditionalBytes)
        return AbortNode("Disk space is low!", _("Error: Disk space is low!"));

    return true;
}

FILE* OpenDiskFile(const CDiskBlockPos &pos, const char *prefix, bool fReadOnly)
{
    if (pos.IsNull())
        return NULL;
    boost::filesystem::path path = GetBlockPosFilename(pos, prefix);
    boost::filesystem::create_directories(path.parent_path());
    FILE* file = fopen(path.string().c_str(), "rb+");
    if (!file && !fReadOnly)
        file = fopen(path.string().c_str(), "wb+");
    if (!file) {
        LogPrintf("Unable to open file %s\n", path.string());
        return NULL;
    }
    if (pos.nPos) {
        if (fseek(file, pos.nPos, SEEK_SET)) {
            LogPrintf("Unable to seek to position %u of %s\n", pos.nPos, path.string());
            fclose(file);
            return NULL;
        }
    }
    return file;
}

FILE* OpenBlockFile(const CDiskBlockPos &pos, bool fReadOnly) {
    return OpenDiskFile(pos, "blk", fReadOnly);
}

FILE* OpenUndoFile(const CDiskBlockPos &pos, bool fReadOnly) {
    return OpenDiskFile(pos, "rev", fReadOnly);
}

boost::filesystem::path GetBlockPosFilename(const CDiskBlockPos &pos, const char *prefix)
{
    return GetDataDir() / "blocks" / strprintf("%s%05u.dat", prefix, pos.nFile);
}

CBlockIndex * InsertBlockIndex(uint256 hash)
{
    if (hash.IsNull())
        return NULL;

    // Return existing
    BlockMap::iterator mi = mapBlockIndex.find(hash);
    if (mi != mapBlockIndex.end())
        return (*mi).second;

    // Create new
    CBlockIndex* pindexNew = new CBlockIndex();
    if (!pindexNew)
        throw runtime_error("LoadBlockIndex(): new CBlockIndex failed");
    mi = mapBlockIndex.insert(make_pair(hash, pindexNew)).first;
    pindexNew->phashBlock = &((*mi).first);

    return pindexNew;
}

bool static LoadBlockIndexDB()
{
    if (!pblocktree->LoadBlockIndexGuts())
        return false;

    boost::this_thread::interruption_point();

    // Calculate nChainWork
    vector<pair<int, CBlockIndex*> > vSortedByHeight;
    vSortedByHeight.reserve(mapBlockIndex.size());
    BOOST_FOREACH(const PAIRTYPE(uint256, CBlockIndex*)& item, mapBlockIndex)
    {
        CBlockIndex* pindex = item.second;
        vSortedByHeight.push_back(make_pair(pindex->nHeight, pindex));
    }
    sort(vSortedByHeight.begin(), vSortedByHeight.end());
    BOOST_FOREACH(const PAIRTYPE(int, CBlockIndex*)& item, vSortedByHeight)
    {
        CBlockIndex* pindex = item.second;
        pindex->nChainWork = (pindex->pprev ? pindex->pprev->nChainWork : 0) + GetBlockProof(*pindex);
        if (pindex->nStatus & BLOCK_HAVE_DATA) {
            if (pindex->pprev) {
                if (pindex->pprev->nChainTx) {
                    pindex->nChainTx = pindex->pprev->nChainTx + pindex->nTx;
                } else {
                    pindex->nChainTx = 0;
                    mapBlocksUnlinked.insert(std::make_pair(pindex->pprev, pindex));
                }
            } else {
                pindex->nChainTx = pindex->nTx;
            }
        }
        if (pindex->IsValid(BLOCK_VALID_TRANSACTIONS) && (pindex->nChainTx || pindex->pprev == NULL))
            setBlockIndexCandidates.insert(pindex);
        if (pindex->nStatus & BLOCK_FAILED_MASK && (!pindexBestInvalid || pindex->nChainWork > pindexBestInvalid->nChainWork))
            pindexBestInvalid = pindex;
        if (pindex->pprev)
            pindex->BuildSkip();
        if (pindex->IsValid(BLOCK_VALID_TREE) && (pindexBestHeader == NULL || CBlockIndexWorkComparator()(pindexBestHeader, pindex)))
            pindexBestHeader = pindex;
    }

    // Load block file info
    pblocktree->ReadLastBlockFile(nLastBlockFile);
    vinfoBlockFile.resize(nLastBlockFile + 1);
    LogPrintf("%s: last block file = %i\n", __func__, nLastBlockFile);
    for (int nFile = 0; nFile <= nLastBlockFile; nFile++) {
        pblocktree->ReadBlockFileInfo(nFile, vinfoBlockFile[nFile]);
    }
    LogPrintf("%s: last block file info: %s\n", __func__, vinfoBlockFile[nLastBlockFile].ToString());
    for (int nFile = nLastBlockFile + 1; true; nFile++) {
        CBlockFileInfo info;
        if (pblocktree->ReadBlockFileInfo(nFile, info)) {
            vinfoBlockFile.push_back(info);
        } else {
            break;
        }
    }

    // Check presence of blk files
    LogPrintf("Checking all blk files are present...\n");
    set<int> setBlkDataFiles;
    BOOST_FOREACH(const PAIRTYPE(uint256, CBlockIndex*)& item, mapBlockIndex)
    {
        CBlockIndex* pindex = item.second;
        if (pindex->nStatus & BLOCK_HAVE_DATA) {
            setBlkDataFiles.insert(pindex->nFile);
        }
    }
    for (std::set<int>::iterator it = setBlkDataFiles.begin(); it != setBlkDataFiles.end(); it++)
    {
        CDiskBlockPos pos(*it, 0);
        if (CAutoFile(OpenBlockFile(pos, true), SER_DISK, CLIENT_VERSION).IsNull()) {
            return false;
        }
    }

    // Check whether we need to continue reindexing
    bool fReindexing = false;
    pblocktree->ReadReindexing(fReindexing);
    fReindex |= fReindexing;

    // Check whether we have a transaction index
    pblocktree->ReadFlag("txindex", fTxIndex);
    LogPrintf("LoadBlockIndexDB(): transaction index %s\n", fTxIndex ? "enabled" : "disabled");

    // Load pointer to end of best chain
    BlockMap::iterator it = mapBlockIndex.find(pcoinsTip->GetBestBlock());
    if (it == mapBlockIndex.end())
        return true;
    chainActive.SetTip(it->second);

    PruneBlockIndexCandidates();

    LogPrintf("LoadBlockIndexDB(): hashBestChain=%s height=%d date=%s progress=%f\n",
        chainActive.Tip()->GetBlockHash().ToString(), chainActive.Height(),
        DateTimeStrFormat("%Y-%m-%d %H:%M:%S", chainActive.Tip()->GetBlockTime()),
        Checkpoints::GuessVerificationProgress(chainActive.Tip()));

    return true;
}

CVerifyDB::CVerifyDB()
{
    uiInterface.ShowProgress(_("Verifying blocks..."), 0);
}

CVerifyDB::~CVerifyDB()
{
    uiInterface.ShowProgress("", 100);
}

bool CVerifyDB::VerifyDB(CCoinsView *coinsview, int nCheckLevel, int nCheckDepth)
{
    LOCK(cs_main);
    if (chainActive.Tip() == NULL || chainActive.Tip()->pprev == NULL)
        return true;

    // Verify blocks in the best chain
    if (nCheckDepth <= 0)
        nCheckDepth = 1000000000; // suffices until the year 19000
    if (nCheckDepth > chainActive.Height())
        nCheckDepth = chainActive.Height();
    nCheckLevel = std::max(0, std::min(4, nCheckLevel));
    LogPrintf("Verifying last %i blocks at level %i\n", nCheckDepth, nCheckLevel);
    CCoinsViewCache coins(coinsview);
    CNCCTrieCache trieCache(pnccTrie);
    CBlockIndex* pindexState = chainActive.Tip();
    CBlockIndex* pindexFailure = NULL;
    int nGoodTransactions = 0;
    CValidationState state;
    for (CBlockIndex* pindex = chainActive.Tip(); pindex && pindex->pprev; pindex = pindex->pprev)
    {
        boost::this_thread::interruption_point();
        uiInterface.ShowProgress(_("Verifying blocks..."), std::max(1, std::min(99, (int)(((double)(chainActive.Height() - pindex->nHeight)) / (double)nCheckDepth * (nCheckLevel >= 4 ? 50 : 100)))));
        if (pindex->nHeight < chainActive.Height()-nCheckDepth)
            break;
        CBlock block;
        // check level 0: read from disk
        if (!ReadBlockFromDisk(block, pindex))
            return error("VerifyDB(): *** ReadBlockFromDisk failed at %d, hash=%s", pindex->nHeight, pindex->GetBlockHash().ToString());
        // check level 1: verify block validity
        if (nCheckLevel >= 1 && !CheckBlock(block, state))
            return error("VerifyDB(): *** found bad block at %d, hash=%s\n", pindex->nHeight, pindex->GetBlockHash().ToString());
        // check level 2: verify undo validity
        if (nCheckLevel >= 2 && pindex) {
            CBlockUndo undo;
            CDiskBlockPos pos = pindex->GetUndoPos();
            if (!pos.IsNull()) {
                if (!UndoReadFromDisk(undo, pos, pindex->pprev->GetBlockHash()))
                    return error("VerifyDB(): *** found bad undo data at %d, hash=%s\n", pindex->nHeight, pindex->GetBlockHash().ToString());
            }
        }
        // check level 3: check for inconsistencies during memory-only disconnect of tip blocks
        if (nCheckLevel >= 3 && pindex == pindexState && (coins.GetCacheSize() + pcoinsTip->GetCacheSize()) <= nCoinCacheSize) {
            bool fClean = true;
<<<<<<< HEAD
            if (!DisconnectBlock(block, state, pindex, coins, trieCache, &fClean))
                return error("VerifyDB() : *** irrecoverable inconsistency in block data at %d, hash=%s", pindex->nHeight, pindex->GetBlockHash().ToString());
=======
            if (!DisconnectBlock(block, state, pindex, coins, &fClean))
                return error("VerifyDB(): *** irrecoverable inconsistency in block data at %d, hash=%s", pindex->nHeight, pindex->GetBlockHash().ToString());
>>>>>>> 5d901d8e
            pindexState = pindex->pprev;
            if (!fClean) {
                nGoodTransactions = 0;
                pindexFailure = pindex;
            } else
                nGoodTransactions += block.vtx.size();
        }
        if (ShutdownRequested())
            return true;
    }
    if (pindexFailure)
        return error("VerifyDB(): *** coin database inconsistencies found (last %i blocks, %i good transactions before that)\n", chainActive.Height() - pindexFailure->nHeight + 1, nGoodTransactions);

    // check level 4: try reconnecting blocks
    if (nCheckLevel >= 4) {
        CBlockIndex *pindex = pindexState;
        while (pindex != chainActive.Tip()) {
            boost::this_thread::interruption_point();
            uiInterface.ShowProgress(_("Verifying blocks..."), std::max(1, std::min(99, 100 - (int)(((double)(chainActive.Height() - pindex->nHeight)) / (double)nCheckDepth * 50))));
            pindex = chainActive.Next(pindex);
            CBlock block;
            if (!ReadBlockFromDisk(block, pindex))
<<<<<<< HEAD
                return error("VerifyDB() : *** ReadBlockFromDisk failed at %d, hash=%s", pindex->nHeight, pindex->GetBlockHash().ToString());
            if (!ConnectBlock(block, state, pindex, coins, trieCache))
                return error("VerifyDB() : *** found unconnectable block at %d, hash=%s", pindex->nHeight, pindex->GetBlockHash().ToString());
=======
                return error("VerifyDB(): *** ReadBlockFromDisk failed at %d, hash=%s", pindex->nHeight, pindex->GetBlockHash().ToString());
            if (!ConnectBlock(block, state, pindex, coins))
                return error("VerifyDB(): *** found unconnectable block at %d, hash=%s", pindex->nHeight, pindex->GetBlockHash().ToString());
>>>>>>> 5d901d8e
        }
    }

    LogPrintf("No coin database inconsistencies in last %i blocks (%i transactions)\n", chainActive.Height() - pindexState->nHeight, nGoodTransactions);

    return true;
}

void UnloadBlockIndex()
{
    mapBlockIndex.clear();
    setBlockIndexCandidates.clear();
    chainActive.SetTip(NULL);
    pindexBestInvalid = NULL;
}

bool LoadBlockIndex()
{
    // Load block index from databases
    if (!fReindex && !LoadBlockIndexDB())
        return false;
    return true;
}


bool InitBlockIndex() {
    LOCK(cs_main);
    // Check whether we're already initialized
    if (chainActive.Genesis() != NULL)
        return true;

    // Use the provided setting for -txindex in the new database
    fTxIndex = GetBoolArg("-txindex", false);
    pblocktree->WriteFlag("txindex", fTxIndex);
    LogPrintf("Initializing databases...\n");

    // Only add the genesis block if not reindexing (in which case we reuse the one already on disk)
    if (!fReindex) {
        try {
            CBlock &block = const_cast<CBlock&>(Params().GenesisBlock());
            // Start new block file
            unsigned int nBlockSize = ::GetSerializeSize(block, SER_DISK, CLIENT_VERSION);
            CDiskBlockPos blockPos;
            CValidationState state;
            if (!FindBlockPos(state, blockPos, nBlockSize+8, 0, block.GetBlockTime()))
                return error("LoadBlockIndex(): FindBlockPos failed");
            if (!WriteBlockToDisk(block, blockPos))
                return error("LoadBlockIndex(): writing genesis block to disk failed");
            CBlockIndex *pindex = AddToBlockIndex(block);
            if (!ReceivedBlockTransactions(block, state, pindex, blockPos))
                return error("LoadBlockIndex(): genesis block not accepted");
            if (!ActivateBestChain(state, &block))
                return error("LoadBlockIndex(): genesis block cannot be activated");
            // Force a chainstate write so that when we VerifyDB in a moment, it doesn't check stale data
            return FlushStateToDisk(state, FLUSH_STATE_ALWAYS);
        } catch (const std::runtime_error& e) {
            return error("LoadBlockIndex(): failed to initialize block database: %s", e.what());
        }
    }

    return true;
}



bool LoadExternalBlockFile(FILE* fileIn, CDiskBlockPos *dbp)
{
    // Map of disk positions for blocks with unknown parent (only used for reindex)
    static std::multimap<uint256, CDiskBlockPos> mapBlocksUnknownParent;
    int64_t nStart = GetTimeMillis();

    int nLoaded = 0;
    try {
        // This takes over fileIn and calls fclose() on it in the CBufferedFile destructor
        CBufferedFile blkdat(fileIn, 2*MAX_BLOCK_SIZE, MAX_BLOCK_SIZE+8, SER_DISK, CLIENT_VERSION);
        uint64_t nRewind = blkdat.GetPos();
        while (!blkdat.eof()) {
            boost::this_thread::interruption_point();

            blkdat.SetPos(nRewind);
            nRewind++; // start one byte further next time, in case of failure
            blkdat.SetLimit(); // remove former limit
            unsigned int nSize = 0;
            try {
                // locate a header
                unsigned char buf[MESSAGE_START_SIZE];
                blkdat.FindByte(Params().MessageStart()[0]);
                nRewind = blkdat.GetPos()+1;
                blkdat >> FLATDATA(buf);
                if (memcmp(buf, Params().MessageStart(), MESSAGE_START_SIZE))
                    continue;
                // read size
                blkdat >> nSize;
                if (nSize < 80 || nSize > MAX_BLOCK_SIZE)
                    continue;
            } catch (const std::exception&) {
                // no valid block header found; don't complain
                break;
            }
            try {
                // read block
                uint64_t nBlockPos = blkdat.GetPos();
                if (dbp)
                    dbp->nPos = nBlockPos;
                blkdat.SetLimit(nBlockPos + nSize);
                blkdat.SetPos(nBlockPos);
                CBlock block;
                blkdat >> block;
                nRewind = blkdat.GetPos();

                // detect out of order blocks, and store them for later
                uint256 hash = block.GetHash();
                if (hash != Params().HashGenesisBlock() && mapBlockIndex.find(block.hashPrevBlock) == mapBlockIndex.end()) {
                    LogPrint("reindex", "%s: Out of order block %s, parent %s not known\n", __func__, hash.ToString(),
                            block.hashPrevBlock.ToString());
                    if (dbp)
                        mapBlocksUnknownParent.insert(std::make_pair(block.hashPrevBlock, *dbp));
                    continue;
                }

                // process in case the block isn't known yet
                if (mapBlockIndex.count(hash) == 0 || (mapBlockIndex[hash]->nStatus & BLOCK_HAVE_DATA) == 0) {
                    CValidationState state;
                    if (ProcessNewBlock(state, NULL, &block, dbp))
                        nLoaded++;
                    if (state.IsError())
                        break;
                } else if (hash != Params().HashGenesisBlock() && mapBlockIndex[hash]->nHeight % 1000 == 0) {
                    LogPrintf("Block Import: already had block %s at height %d\n", hash.ToString(), mapBlockIndex[hash]->nHeight);
                }

                // Recursively process earlier encountered successors of this block
                deque<uint256> queue;
                queue.push_back(hash);
                while (!queue.empty()) {
                    uint256 head = queue.front();
                    queue.pop_front();
                    std::pair<std::multimap<uint256, CDiskBlockPos>::iterator, std::multimap<uint256, CDiskBlockPos>::iterator> range = mapBlocksUnknownParent.equal_range(head);
                    while (range.first != range.second) {
                        std::multimap<uint256, CDiskBlockPos>::iterator it = range.first;
                        if (ReadBlockFromDisk(block, it->second))
                        {
                            LogPrintf("%s: Processing out of order child %s of %s\n", __func__, block.GetHash().ToString(),
                                    head.ToString());
                            CValidationState dummy;
                            if (ProcessNewBlock(dummy, NULL, &block, &it->second))
                            {
                                nLoaded++;
                                queue.push_back(block.GetHash());
                            }
                        }
                        range.first++;
                        mapBlocksUnknownParent.erase(it);
                    }
                }
            } catch (const std::exception& e) {
                LogPrintf("%s: Deserialize or I/O error - %s", __func__, e.what());
            }
        }
    } catch (const std::runtime_error& e) {
        AbortNode(std::string("System error: ") + e.what());
    }
    if (nLoaded > 0)
        LogPrintf("Loaded %i blocks from external file in %dms\n", nLoaded, GetTimeMillis() - nStart);
    return nLoaded > 0;
}

//////////////////////////////////////////////////////////////////////////////
//
// CAlert
//

string GetWarnings(string strFor)
{
    int nPriority = 0;
    string strStatusBar;
    string strRPC;

    if (!CLIENT_VERSION_IS_RELEASE)
        strStatusBar = _("This is a pre-release test build - use at your own risk - do not use for mining or merchant applications");

    if (GetBoolArg("-testsafemode", false))
        strStatusBar = strRPC = "testsafemode enabled";

    // Misc warnings like out of disk space and clock is wrong
    if (strMiscWarning != "")
    {
        nPriority = 1000;
        strStatusBar = strMiscWarning;
    }

    if (fLargeWorkForkFound)
    {
        nPriority = 2000;
        strStatusBar = strRPC = _("Warning: The network does not appear to fully agree! Some miners appear to be experiencing issues.");
    }
    else if (fLargeWorkInvalidChainFound)
    {
        nPriority = 2000;
        strStatusBar = strRPC = _("Warning: We do not appear to fully agree with our peers! You may need to upgrade, or other nodes may need to upgrade.");
    }

    // Alerts
    {
        LOCK(cs_mapAlerts);
        BOOST_FOREACH(PAIRTYPE(const uint256, CAlert)& item, mapAlerts)
        {
            const CAlert& alert = item.second;
            if (alert.AppliesToMe() && alert.nPriority > nPriority)
            {
                nPriority = alert.nPriority;
                strStatusBar = alert.strStatusBar;
            }
        }
    }

    if (strFor == "statusbar")
        return strStatusBar;
    else if (strFor == "rpc")
        return strRPC;
    assert(!"GetWarnings(): invalid parameter");
    return "error";
}








//////////////////////////////////////////////////////////////////////////////
//
// Messages
//


bool static AlreadyHave(const CInv& inv)
{
    switch (inv.type)
    {
    case MSG_TX:
        {
            bool txInMap = false;
            txInMap = mempool.exists(inv.hash);
            return txInMap || mapOrphanTransactions.count(inv.hash) ||
                pcoinsTip->HaveCoins(inv.hash);
        }
    case MSG_BLOCK:
        return mapBlockIndex.count(inv.hash);
    }
    // Don't know what it is, just say we already got one
    return true;
}


void static ProcessGetData(CNode* pfrom)
{
    std::deque<CInv>::iterator it = pfrom->vRecvGetData.begin();

    vector<CInv> vNotFound;

    LOCK(cs_main);

    while (it != pfrom->vRecvGetData.end()) {
        // Don't bother if send buffer is too full to respond anyway
        if (pfrom->nSendSize >= SendBufferSize())
            break;

        const CInv &inv = *it;
        {
            boost::this_thread::interruption_point();
            it++;

            if (inv.type == MSG_BLOCK || inv.type == MSG_FILTERED_BLOCK)
            {
                bool send = false;
                BlockMap::iterator mi = mapBlockIndex.find(inv.hash);
                if (mi != mapBlockIndex.end())
                {
                    // If the requested block is at a height below our last
                    // checkpoint, only serve it if it's in the checkpointed chain
                    int nHeight = mi->second->nHeight;
                    CBlockIndex* pcheckpoint = Checkpoints::GetLastCheckpoint();
                    if (pcheckpoint && nHeight < pcheckpoint->nHeight) {
                        if (!chainActive.Contains(mi->second))
                        {
                            LogPrintf("ProcessGetData(): ignoring request for old block that isn't in the main chain\n");
                        } else {
                            send = true;
                        }
                    } else {
                        send = true;
                    }
                }
                if (send)
                {
                    // Send block from disk
                    CBlock block;
                    if (!ReadBlockFromDisk(block, (*mi).second))
                        assert(!"cannot load block from disk");
                    if (inv.type == MSG_BLOCK)
                        pfrom->PushMessage("block", block);
                    else // MSG_FILTERED_BLOCK)
                    {
                        LOCK(pfrom->cs_filter);
                        if (pfrom->pfilter)
                        {
                            CMerkleBlock merkleBlock(block, *pfrom->pfilter);
                            pfrom->PushMessage("merkleblock", merkleBlock);
                            // CMerkleBlock just contains hashes, so also push any transactions in the block the client did not see
                            // This avoids hurting performance by pointlessly requiring a round-trip
                            // Note that there is currently no way for a node to request any single transactions we didnt send here -
                            // they must either disconnect and retry or request the full block.
                            // Thus, the protocol spec specified allows for us to provide duplicate txn here,
                            // however we MUST always provide at least what the remote peer needs
                            typedef std::pair<unsigned int, uint256> PairType;
                            BOOST_FOREACH(PairType& pair, merkleBlock.vMatchedTxn)
                                if (!pfrom->setInventoryKnown.count(CInv(MSG_TX, pair.second)))
                                    pfrom->PushMessage("tx", block.vtx[pair.first]);
                        }
                        // else
                            // no response
                    }

                    // Trigger them to send a getblocks request for the next batch of inventory
                    if (inv.hash == pfrom->hashContinue)
                    {
                        // Bypass PushInventory, this must send even if redundant,
                        // and we want it right after the last block so they don't
                        // wait for other stuff first.
                        vector<CInv> vInv;
                        vInv.push_back(CInv(MSG_BLOCK, chainActive.Tip()->GetBlockHash()));
                        pfrom->PushMessage("inv", vInv);
                        pfrom->hashContinue.SetNull();
                    }
                }
            }
            else if (inv.IsKnownType())
            {
                // Send stream from relay memory
                bool pushed = false;
                {
                    LOCK(cs_mapRelay);
                    map<CInv, CDataStream>::iterator mi = mapRelay.find(inv);
                    if (mi != mapRelay.end()) {
                        pfrom->PushMessage(inv.GetCommand(), (*mi).second);
                        pushed = true;
                    }
                }
                if (!pushed && inv.type == MSG_TX) {
                    CTransaction tx;
                    if (mempool.lookup(inv.hash, tx)) {
                        CDataStream ss(SER_NETWORK, PROTOCOL_VERSION);
                        ss.reserve(1000);
                        ss << tx;
                        pfrom->PushMessage("tx", ss);
                        pushed = true;
                    }
                }
                if (!pushed) {
                    vNotFound.push_back(inv);
                }
            }

            // Track requests for our stuff.
            g_signals.Inventory(inv.hash);

            if (inv.type == MSG_BLOCK || inv.type == MSG_FILTERED_BLOCK)
                break;
        }
    }

    pfrom->vRecvGetData.erase(pfrom->vRecvGetData.begin(), it);

    if (!vNotFound.empty()) {
        // Let the peer know that we didn't find what it asked for, so it doesn't
        // have to wait around forever. Currently only SPV clients actually care
        // about this message: it's needed when they are recursively walking the
        // dependencies of relevant unconfirmed transactions. SPV clients want to
        // do that because they want to know about (and store and rebroadcast and
        // risk analyze) the dependencies of transactions relevant to them, without
        // having to download the entire memory pool.
        pfrom->PushMessage("notfound", vNotFound);
    }
}

bool static ProcessMessage(CNode* pfrom, string strCommand, CDataStream& vRecv, int64_t nTimeReceived)
{
    RandAddSeedPerfmon();
    LogPrint("net", "received: %s (%u bytes) peer=%d\n", strCommand, vRecv.size(), pfrom->id);
    if (mapArgs.count("-dropmessagestest") && GetRand(atoi(mapArgs["-dropmessagestest"])) == 0)
    {
        LogPrintf("dropmessagestest DROPPING RECV MESSAGE\n");
        return true;
    }




    if (strCommand == "version")
    {
        // Each connection can only send one version message
        if (pfrom->nVersion != 0)
        {
            pfrom->PushMessage("reject", strCommand, REJECT_DUPLICATE, string("Duplicate version message"));
            Misbehaving(pfrom->GetId(), 1);
            return false;
        }

        int64_t nTime;
        CAddress addrMe;
        CAddress addrFrom;
        uint64_t nNonce = 1;
        vRecv >> pfrom->nVersion >> pfrom->nServices >> nTime >> addrMe;
        if (pfrom->nVersion < MIN_PEER_PROTO_VERSION)
        {
            // disconnect from peers older than this proto version
            LogPrintf("peer=%d using obsolete version %i; disconnecting\n", pfrom->id, pfrom->nVersion);
            pfrom->PushMessage("reject", strCommand, REJECT_OBSOLETE,
                               strprintf("Version must be %d or greater", MIN_PEER_PROTO_VERSION));
            pfrom->fDisconnect = true;
            return false;
        }

        if (pfrom->nVersion == 10300)
            pfrom->nVersion = 300;
        if (!vRecv.empty())
            vRecv >> addrFrom >> nNonce;
        if (!vRecv.empty()) {
            vRecv >> LIMITED_STRING(pfrom->strSubVer, 256);
            pfrom->cleanSubVer = SanitizeString(pfrom->strSubVer);
        }
        if (!vRecv.empty())
            vRecv >> pfrom->nStartingHeight;
        if (!vRecv.empty())
            vRecv >> pfrom->fRelayTxes; // set to true after we get the first filter* message
        else
            pfrom->fRelayTxes = true;

        // Disconnect if we connected to ourself
        if (nNonce == nLocalHostNonce && nNonce > 1)
        {
            LogPrintf("connected to self at %s, disconnecting\n", pfrom->addr.ToString());
            pfrom->fDisconnect = true;
            return true;
        }

        pfrom->addrLocal = addrMe;
        if (pfrom->fInbound && addrMe.IsRoutable())
        {
            SeenLocal(addrMe);
        }

        // Be shy and don't send version until we hear
        if (pfrom->fInbound)
            pfrom->PushVersion();

        pfrom->fClient = !(pfrom->nServices & NODE_NETWORK);

        // Potentially mark this peer as a preferred download peer.
        UpdatePreferredDownload(pfrom, State(pfrom->GetId()));

        // Change version
        pfrom->PushMessage("verack");
        pfrom->ssSend.SetVersion(min(pfrom->nVersion, PROTOCOL_VERSION));

        if (!pfrom->fInbound)
        {
            // Advertise our address
            if (fListen && !IsInitialBlockDownload())
            {
                CAddress addr = GetLocalAddress(&pfrom->addr);
                if (addr.IsRoutable())
                {
                    pfrom->PushAddress(addr);
                } else if (IsPeerAddrLocalGood(pfrom)) {
                    addr.SetIP(pfrom->addrLocal);
                    pfrom->PushAddress(addr);
                }
            }

            // Get recent addresses
            if (pfrom->fOneShot || pfrom->nVersion >= CADDR_TIME_VERSION || addrman.size() < 1000)
            {
                pfrom->PushMessage("getaddr");
                pfrom->fGetAddr = true;
            }
            addrman.Good(pfrom->addr);
        } else {
            if (((CNetAddr)pfrom->addr) == (CNetAddr)addrFrom)
            {
                addrman.Add(addrFrom, addrFrom);
                addrman.Good(addrFrom);
            }
        }

        // Relay alerts
        {
            LOCK(cs_mapAlerts);
            BOOST_FOREACH(PAIRTYPE(const uint256, CAlert)& item, mapAlerts)
                item.second.RelayTo(pfrom);
        }

        pfrom->fSuccessfullyConnected = true;

        string remoteAddr;
        if (fLogIPs)
            remoteAddr = ", peeraddr=" + pfrom->addr.ToString();

        LogPrintf("receive version message: %s: version %d, blocks=%d, us=%s, peer=%d%s\n",
                  pfrom->cleanSubVer, pfrom->nVersion,
                  pfrom->nStartingHeight, addrMe.ToString(), pfrom->id,
                  remoteAddr);

        int64_t nTimeOffset = nTime - GetTime();
        pfrom->nTimeOffset = nTimeOffset;
        AddTimeData(pfrom->addr, nTimeOffset);
    }


    else if (pfrom->nVersion == 0)
    {
        // Must have a version message before anything else
        Misbehaving(pfrom->GetId(), 1);
        return false;
    }


    else if (strCommand == "verack")
    {
        pfrom->SetRecvVersion(min(pfrom->nVersion, PROTOCOL_VERSION));
    }


    else if (strCommand == "addr")
    {
        vector<CAddress> vAddr;
        vRecv >> vAddr;

        // Don't want addr from older versions unless seeding
        if (pfrom->nVersion < CADDR_TIME_VERSION && addrman.size() > 1000)
            return true;
        if (vAddr.size() > 1000)
        {
            Misbehaving(pfrom->GetId(), 20);
            return error("message addr size() = %u", vAddr.size());
        }

        // Store the new addresses
        vector<CAddress> vAddrOk;
        int64_t nNow = GetAdjustedTime();
        int64_t nSince = nNow - 10 * 60;
        BOOST_FOREACH(CAddress& addr, vAddr)
        {
            boost::this_thread::interruption_point();

            if (addr.nTime <= 100000000 || addr.nTime > nNow + 10 * 60)
                addr.nTime = nNow - 5 * 24 * 60 * 60;
            pfrom->AddAddressKnown(addr);
            bool fReachable = IsReachable(addr);
            if (addr.nTime > nSince && !pfrom->fGetAddr && vAddr.size() <= 10 && addr.IsRoutable())
            {
                // Relay to a limited number of other nodes
                {
                    LOCK(cs_vNodes);
                    // Use deterministic randomness to send to the same nodes for 24 hours
                    // at a time so the setAddrKnowns of the chosen nodes prevent repeats
                    static uint256 hashSalt;
                    if (hashSalt.IsNull())
                        hashSalt = GetRandHash();
                    uint64_t hashAddr = addr.GetHash();
                    uint256 hashRand = ArithToUint256(UintToArith256(hashSalt) ^ (hashAddr<<32) ^ ((GetTime()+hashAddr)/(24*60*60)));
                    hashRand = Hash(BEGIN(hashRand), END(hashRand));
                    multimap<uint256, CNode*> mapMix;
                    BOOST_FOREACH(CNode* pnode, vNodes)
                    {
                        if (pnode->nVersion < CADDR_TIME_VERSION)
                            continue;
                        unsigned int nPointer;
                        memcpy(&nPointer, &pnode, sizeof(nPointer));
                        uint256 hashKey = ArithToUint256(UintToArith256(hashRand) ^ nPointer);
                        hashKey = Hash(BEGIN(hashKey), END(hashKey));
                        mapMix.insert(make_pair(hashKey, pnode));
                    }
                    int nRelayNodes = fReachable ? 2 : 1; // limited relaying of addresses outside our network(s)
                    for (multimap<uint256, CNode*>::iterator mi = mapMix.begin(); mi != mapMix.end() && nRelayNodes-- > 0; ++mi)
                        ((*mi).second)->PushAddress(addr);
                }
            }
            // Do not store addresses outside our network
            if (fReachable)
                vAddrOk.push_back(addr);
        }
        addrman.Add(vAddrOk, pfrom->addr, 2 * 60 * 60);
        if (vAddr.size() < 1000)
            pfrom->fGetAddr = false;
        if (pfrom->fOneShot)
            pfrom->fDisconnect = true;
    }


    else if (strCommand == "inv")
    {
        vector<CInv> vInv;
        vRecv >> vInv;
        if (vInv.size() > MAX_INV_SZ)
        {
            Misbehaving(pfrom->GetId(), 20);
            return error("message inv size() = %u", vInv.size());
        }

        LOCK(cs_main);

        std::vector<CInv> vToFetch;

        for (unsigned int nInv = 0; nInv < vInv.size(); nInv++)
        {
            const CInv &inv = vInv[nInv];

            boost::this_thread::interruption_point();
            pfrom->AddInventoryKnown(inv);

            bool fAlreadyHave = AlreadyHave(inv);
            LogPrint("net", "got inv: %s  %s peer=%d\n", inv.ToString(), fAlreadyHave ? "have" : "new", pfrom->id);

            if (!fAlreadyHave && !fImporting && !fReindex && inv.type != MSG_BLOCK)
                pfrom->AskFor(inv);

            if (inv.type == MSG_BLOCK) {
                UpdateBlockAvailability(pfrom->GetId(), inv.hash);
                if (!fAlreadyHave && !fImporting && !fReindex && !mapBlocksInFlight.count(inv.hash)) {
                    // First request the headers preceeding the announced block. In the normal fully-synced
                    // case where a new block is announced that succeeds the current tip (no reorganization),
                    // there are no such headers.
                    // Secondly, and only when we are close to being synced, we request the announced block directly,
                    // to avoid an extra round-trip. Note that we must *first* ask for the headers, so by the
                    // time the block arrives, the header chain leading up to it is already validated. Not
                    // doing this will result in the received block being rejected as an orphan in case it is
                    // not a direct successor.
                    pfrom->PushMessage("getheaders", chainActive.GetLocator(pindexBestHeader), inv.hash);
                    CNodeState *nodestate = State(pfrom->GetId());
                    if (chainActive.Tip()->GetBlockTime() > GetAdjustedTime() - Params().TargetSpacing() * 20 &&
                        nodestate->nBlocksInFlight < MAX_BLOCKS_IN_TRANSIT_PER_PEER) {
                        vToFetch.push_back(inv);
                        // Mark block as in flight already, even though the actual "getdata" message only goes out
                        // later (within the same cs_main lock, though).
                        MarkBlockAsInFlight(pfrom->GetId(), inv.hash);
                    }
                    LogPrint("net", "getheaders (%d) %s to peer=%d\n", pindexBestHeader->nHeight, inv.hash.ToString(), pfrom->id);
                }
            }

            // Track requests for our stuff
            g_signals.Inventory(inv.hash);

            if (pfrom->nSendSize > (SendBufferSize() * 2)) {
                Misbehaving(pfrom->GetId(), 50);
                return error("send buffer size() = %u", pfrom->nSendSize);
            }
        }

        if (!vToFetch.empty())
            pfrom->PushMessage("getdata", vToFetch);
    }


    else if (strCommand == "getdata")
    {
        vector<CInv> vInv;
        vRecv >> vInv;
        if (vInv.size() > MAX_INV_SZ)
        {
            Misbehaving(pfrom->GetId(), 20);
            return error("message getdata size() = %u", vInv.size());
        }

        if (fDebug || (vInv.size() != 1))
            LogPrint("net", "received getdata (%u invsz) peer=%d\n", vInv.size(), pfrom->id);

        if ((fDebug && vInv.size() > 0) || (vInv.size() == 1))
            LogPrint("net", "received getdata for: %s peer=%d\n", vInv[0].ToString(), pfrom->id);

        pfrom->vRecvGetData.insert(pfrom->vRecvGetData.end(), vInv.begin(), vInv.end());
        ProcessGetData(pfrom);
    }


    else if (strCommand == "getblocks")
    {
        CBlockLocator locator;
        uint256 hashStop;
        vRecv >> locator >> hashStop;

        LOCK(cs_main);

        // Find the last block the caller has in the main chain
        CBlockIndex* pindex = FindForkInGlobalIndex(chainActive, locator);

        // Send the rest of the chain
        if (pindex)
            pindex = chainActive.Next(pindex);
        int nLimit = 500;
        LogPrint("net", "getblocks %d to %s limit %d from peer=%d\n", (pindex ? pindex->nHeight : -1), hashStop.IsNull() ? "end" : hashStop.ToString(), nLimit, pfrom->id);
        for (; pindex; pindex = chainActive.Next(pindex))
        {
            if (pindex->GetBlockHash() == hashStop)
            {
                LogPrint("net", "  getblocks stopping at %d %s\n", pindex->nHeight, pindex->GetBlockHash().ToString());
                break;
            }
            pfrom->PushInventory(CInv(MSG_BLOCK, pindex->GetBlockHash()));
            if (--nLimit <= 0)
            {
                // When this block is requested, we'll send an inv that'll make them
                // getblocks the next batch of inventory.
                LogPrint("net", "  getblocks stopping at limit %d %s\n", pindex->nHeight, pindex->GetBlockHash().ToString());
                pfrom->hashContinue = pindex->GetBlockHash();
                break;
            }
        }
    }


    else if (strCommand == "getheaders")
    {
        CBlockLocator locator;
        uint256 hashStop;
        vRecv >> locator >> hashStop;

        LOCK(cs_main);

        CBlockIndex* pindex = NULL;
        if (locator.IsNull())
        {
            // If locator is null, return the hashStop block
            BlockMap::iterator mi = mapBlockIndex.find(hashStop);
            if (mi == mapBlockIndex.end())
                return true;
            pindex = (*mi).second;
        }
        else
        {
            // Find the last block the caller has in the main chain
            pindex = FindForkInGlobalIndex(chainActive, locator);
            if (pindex)
                pindex = chainActive.Next(pindex);
        }

        // we must use CBlocks, as CBlockHeaders won't include the 0x00 nTx count at the end
        vector<CBlock> vHeaders;
        int nLimit = MAX_HEADERS_RESULTS;
        LogPrint("net", "getheaders %d to %s from peer=%d\n", (pindex ? pindex->nHeight : -1), hashStop.ToString(), pfrom->id);
        for (; pindex; pindex = chainActive.Next(pindex))
        {
            vHeaders.push_back(pindex->GetBlockHeader());
            if (--nLimit <= 0 || pindex->GetBlockHash() == hashStop)
                break;
        }
        pfrom->PushMessage("headers", vHeaders);
    }


    else if (strCommand == "tx")
    {
        vector<uint256> vWorkQueue;
        vector<uint256> vEraseQueue;
        CTransaction tx;
        vRecv >> tx;

        CInv inv(MSG_TX, tx.GetHash());
        pfrom->AddInventoryKnown(inv);

        LOCK(cs_main);

        bool fMissingInputs = false;
        CValidationState state;

        mapAlreadyAskedFor.erase(inv);

        if (AcceptToMemoryPool(mempool, state, tx, true, &fMissingInputs))
        {
            mempool.check(pcoinsTip);
            RelayTransaction(tx);
            vWorkQueue.push_back(inv.hash);
            vEraseQueue.push_back(inv.hash);

            LogPrint("mempool", "AcceptToMemoryPool: peer=%d %s: accepted %s (poolsz %u)\n",
                pfrom->id, pfrom->cleanSubVer,
                tx.GetHash().ToString(),
                mempool.mapTx.size());

            // Recursively process any orphan transactions that depended on this one
            set<NodeId> setMisbehaving;
            for (unsigned int i = 0; i < vWorkQueue.size(); i++)
            {
                map<uint256, set<uint256> >::iterator itByPrev = mapOrphanTransactionsByPrev.find(vWorkQueue[i]);
                if (itByPrev == mapOrphanTransactionsByPrev.end())
                    continue;
                for (set<uint256>::iterator mi = itByPrev->second.begin();
                     mi != itByPrev->second.end();
                     ++mi)
                {
                    const uint256& orphanHash = *mi;
                    const CTransaction& orphanTx = mapOrphanTransactions[orphanHash].tx;
                    NodeId fromPeer = mapOrphanTransactions[orphanHash].fromPeer;
                    bool fMissingInputs2 = false;
                    // Use a dummy CValidationState so someone can't setup nodes to counter-DoS based on orphan
                    // resolution (that is, feeding people an invalid transaction based on LegitTxX in order to get
                    // anyone relaying LegitTxX banned)
                    CValidationState stateDummy;

                    vEraseQueue.push_back(orphanHash);

                    if (setMisbehaving.count(fromPeer))
                        continue;
                    if (AcceptToMemoryPool(mempool, stateDummy, orphanTx, true, &fMissingInputs2))
                    {
                        LogPrint("mempool", "   accepted orphan tx %s\n", orphanHash.ToString());
                        RelayTransaction(orphanTx);
                        vWorkQueue.push_back(orphanHash);
                    }
                    else if (!fMissingInputs2)
                    {
                        int nDos = 0;
                        if (stateDummy.IsInvalid(nDos) && nDos > 0)
                        {
                            // Punish peer that gave us an invalid orphan tx
                            Misbehaving(fromPeer, nDos);
                            setMisbehaving.insert(fromPeer);
                            LogPrint("mempool", "   invalid orphan tx %s\n", orphanHash.ToString());
                        }
                        // too-little-fee orphan
                        LogPrint("mempool", "   removed orphan tx %s\n", orphanHash.ToString());
                    }
                    mempool.check(pcoinsTip);
                }
            }

            BOOST_FOREACH(uint256 hash, vEraseQueue)
                EraseOrphanTx(hash);
        }
        else if (fMissingInputs)
        {
            AddOrphanTx(tx, pfrom->GetId());

            // DoS prevention: do not allow mapOrphanTransactions to grow unbounded
            unsigned int nMaxOrphanTx = (unsigned int)std::max((int64_t)0, GetArg("-maxorphantx", DEFAULT_MAX_ORPHAN_TRANSACTIONS));
            unsigned int nEvicted = LimitOrphanTxSize(nMaxOrphanTx);
            if (nEvicted > 0)
                LogPrint("mempool", "mapOrphan overflow, removed %u tx\n", nEvicted);
        } else if (pfrom->fWhitelisted) {
            // Always relay transactions received from whitelisted peers, even
            // if they are already in the mempool (allowing the node to function
            // as a gateway for nodes hidden behind it).
            RelayTransaction(tx);
        }
        int nDoS = 0;
        if (state.IsInvalid(nDoS))
        {
            LogPrint("mempool", "%s from peer=%d %s was not accepted into the memory pool: %s\n", tx.GetHash().ToString(),
                pfrom->id, pfrom->cleanSubVer,
                state.GetRejectReason());
            pfrom->PushMessage("reject", strCommand, state.GetRejectCode(),
                               state.GetRejectReason().substr(0, MAX_REJECT_MESSAGE_LENGTH), inv.hash);
            if (nDoS > 0)
                Misbehaving(pfrom->GetId(), nDoS);
        }
    }


    else if (strCommand == "headers" && !fImporting && !fReindex) // Ignore headers received while importing
    {
        std::vector<CBlockHeader> headers;

        // Bypass the normal CBlock deserialization, as we don't want to risk deserializing 2000 full blocks.
        unsigned int nCount = ReadCompactSize(vRecv);
        if (nCount > MAX_HEADERS_RESULTS) {
            Misbehaving(pfrom->GetId(), 20);
            return error("headers message size = %u", nCount);
        }
        headers.resize(nCount);
        for (unsigned int n = 0; n < nCount; n++) {
            vRecv >> headers[n];
            ReadCompactSize(vRecv); // ignore tx count; assume it is 0.
        }

        LOCK(cs_main);

        if (nCount == 0) {
            // Nothing interesting. Stop asking this peers for more headers.
            return true;
        }

        CBlockIndex *pindexLast = NULL;
        BOOST_FOREACH(const CBlockHeader& header, headers) {
            CValidationState state;
            if (pindexLast != NULL && header.hashPrevBlock != pindexLast->GetBlockHash()) {
                Misbehaving(pfrom->GetId(), 20);
                return error("non-continuous headers sequence");
            }
            if (!AcceptBlockHeader(header, state, &pindexLast)) {
                int nDoS;
                if (state.IsInvalid(nDoS)) {
                    if (nDoS > 0)
                        Misbehaving(pfrom->GetId(), nDoS);
                    return error("invalid header received");
                }
            }
        }

        if (pindexLast)
            UpdateBlockAvailability(pfrom->GetId(), pindexLast->GetBlockHash());

        if (nCount == MAX_HEADERS_RESULTS && pindexLast) {
            // Headers message had its maximum size; the peer may have more headers.
            // TODO: optimize: if pindexLast is an ancestor of chainActive.Tip or pindexBestHeader, continue
            // from there instead.
            LogPrint("net", "more getheaders (%d) to end to peer=%d (startheight:%d)\n", pindexLast->nHeight, pfrom->id, pfrom->nStartingHeight);
            pfrom->PushMessage("getheaders", chainActive.GetLocator(pindexLast), uint256());
        }
    }

    else if (strCommand == "block" && !fImporting && !fReindex) // Ignore blocks received while importing
    {
        CBlock block;
        vRecv >> block;

        CInv inv(MSG_BLOCK, block.GetHash());
        LogPrint("net", "received block %s peer=%d\n", inv.hash.ToString(), pfrom->id);

        pfrom->AddInventoryKnown(inv);

        CValidationState state;
        ProcessNewBlock(state, pfrom, &block);
        int nDoS;
        if (state.IsInvalid(nDoS)) {
            pfrom->PushMessage("reject", strCommand, state.GetRejectCode(),
                               state.GetRejectReason().substr(0, MAX_REJECT_MESSAGE_LENGTH), inv.hash);
            if (nDoS > 0) {
                LOCK(cs_main);
                Misbehaving(pfrom->GetId(), nDoS);
            }
        }

    }


    else if (strCommand == "getaddr")
    {
        pfrom->vAddrToSend.clear();
        vector<CAddress> vAddr = addrman.GetAddr();
        BOOST_FOREACH(const CAddress &addr, vAddr)
            pfrom->PushAddress(addr);
    }


    else if (strCommand == "mempool")
    {
        LOCK2(cs_main, pfrom->cs_filter);

        std::vector<uint256> vtxid;
        mempool.queryHashes(vtxid);
        vector<CInv> vInv;
        BOOST_FOREACH(uint256& hash, vtxid) {
            CInv inv(MSG_TX, hash);
            CTransaction tx;
            bool fInMemPool = mempool.lookup(hash, tx);
            if (!fInMemPool) continue; // another thread removed since queryHashes, maybe...
            if ((pfrom->pfilter && pfrom->pfilter->IsRelevantAndUpdate(tx)) ||
               (!pfrom->pfilter))
                vInv.push_back(inv);
            if (vInv.size() == MAX_INV_SZ) {
                pfrom->PushMessage("inv", vInv);
                vInv.clear();
            }
        }
        if (vInv.size() > 0)
            pfrom->PushMessage("inv", vInv);
    }


    else if (strCommand == "ping")
    {
        if (pfrom->nVersion > BIP0031_VERSION)
        {
            uint64_t nonce = 0;
            vRecv >> nonce;
            // Echo the message back with the nonce. This allows for two useful features:
            //
            // 1) A remote node can quickly check if the connection is operational
            // 2) Remote nodes can measure the latency of the network thread. If this node
            //    is overloaded it won't respond to pings quickly and the remote node can
            //    avoid sending us more work, like chain download requests.
            //
            // The nonce stops the remote getting confused between different pings: without
            // it, if the remote node sends a ping once per second and this node takes 5
            // seconds to respond to each, the 5th ping the remote sends would appear to
            // return very quickly.
            pfrom->PushMessage("pong", nonce);
        }
    }


    else if (strCommand == "pong")
    {
        int64_t pingUsecEnd = nTimeReceived;
        uint64_t nonce = 0;
        size_t nAvail = vRecv.in_avail();
        bool bPingFinished = false;
        std::string sProblem;

        if (nAvail >= sizeof(nonce)) {
            vRecv >> nonce;

            // Only process pong message if there is an outstanding ping (old ping without nonce should never pong)
            if (pfrom->nPingNonceSent != 0) {
                if (nonce == pfrom->nPingNonceSent) {
                    // Matching pong received, this ping is no longer outstanding
                    bPingFinished = true;
                    int64_t pingUsecTime = pingUsecEnd - pfrom->nPingUsecStart;
                    if (pingUsecTime > 0) {
                        // Successful ping time measurement, replace previous
                        pfrom->nPingUsecTime = pingUsecTime;
                    } else {
                        // This should never happen
                        sProblem = "Timing mishap";
                    }
                } else {
                    // Nonce mismatches are normal when pings are overlapping
                    sProblem = "Nonce mismatch";
                    if (nonce == 0) {
                        // This is most likely a bug in another implementation somewhere, cancel this ping
                        bPingFinished = true;
                        sProblem = "Nonce zero";
                    }
                }
            } else {
                sProblem = "Unsolicited pong without ping";
            }
        } else {
            // This is most likely a bug in another implementation somewhere, cancel this ping
            bPingFinished = true;
            sProblem = "Short payload";
        }

        if (!(sProblem.empty())) {
            LogPrint("net", "pong peer=%d %s: %s, %x expected, %x received, %u bytes\n",
                pfrom->id,
                pfrom->cleanSubVer,
                sProblem,
                pfrom->nPingNonceSent,
                nonce,
                nAvail);
        }
        if (bPingFinished) {
            pfrom->nPingNonceSent = 0;
        }
    }


    else if (strCommand == "alert")
    {
        CAlert alert;
        vRecv >> alert;

        uint256 alertHash = alert.GetHash();
        if (pfrom->setKnown.count(alertHash) == 0)
        {
            if (alert.ProcessAlert())
            {
                // Relay
                pfrom->setKnown.insert(alertHash);
                {
                    LOCK(cs_vNodes);
                    BOOST_FOREACH(CNode* pnode, vNodes)
                        alert.RelayTo(pnode);
                }
            }
            else {
                // Small DoS penalty so peers that send us lots of
                // duplicate/expired/invalid-signature/whatever alerts
                // eventually get banned.
                // This isn't a Misbehaving(100) (immediate ban) because the
                // peer might be an older or different implementation with
                // a different signature key, etc.
                Misbehaving(pfrom->GetId(), 10);
            }
        }
    }


    else if (strCommand == "filterload")
    {
        CBloomFilter filter;
        vRecv >> filter;

        if (!filter.IsWithinSizeConstraints())
            // There is no excuse for sending a too-large filter
            Misbehaving(pfrom->GetId(), 100);
        else
        {
            LOCK(pfrom->cs_filter);
            delete pfrom->pfilter;
            pfrom->pfilter = new CBloomFilter(filter);
            pfrom->pfilter->UpdateEmptyFull();
        }
        pfrom->fRelayTxes = true;
    }


    else if (strCommand == "filteradd")
    {
        vector<unsigned char> vData;
        vRecv >> vData;

        // Nodes must NEVER send a data item > 520 bytes (the max size for a script data object,
        // and thus, the maximum size any matched object can have) in a filteradd message
        if (vData.size() > MAX_SCRIPT_ELEMENT_SIZE)
        {
            Misbehaving(pfrom->GetId(), 100);
        } else {
            LOCK(pfrom->cs_filter);
            if (pfrom->pfilter)
                pfrom->pfilter->insert(vData);
            else
                Misbehaving(pfrom->GetId(), 100);
        }
    }


    else if (strCommand == "filterclear")
    {
        LOCK(pfrom->cs_filter);
        delete pfrom->pfilter;
        pfrom->pfilter = new CBloomFilter();
        pfrom->fRelayTxes = true;
    }


    else if (strCommand == "reject")
    {
        if (fDebug) {
            try {
                string strMsg; unsigned char ccode; string strReason;
                vRecv >> LIMITED_STRING(strMsg, CMessageHeader::COMMAND_SIZE) >> ccode >> LIMITED_STRING(strReason, MAX_REJECT_MESSAGE_LENGTH);

                ostringstream ss;
                ss << strMsg << " code " << itostr(ccode) << ": " << strReason;

                if (strMsg == "block" || strMsg == "tx")
                {
                    uint256 hash;
                    vRecv >> hash;
                    ss << ": hash " << hash.ToString();
                }
                LogPrint("net", "Reject %s\n", SanitizeString(ss.str()));
            } catch (const std::ios_base::failure&) {
                // Avoid feedback loops by preventing reject messages from triggering a new reject message.
                LogPrint("net", "Unparseable reject message received\n");
            }
        }
    }

    else
    {
        // Ignore unknown commands for extensibility
        LogPrint("net", "Unknown command \"%s\" from peer=%d\n", SanitizeString(strCommand), pfrom->id);
    }


    // Update the last seen time for this node's address
    if (pfrom->fNetworkNode)
        if (strCommand == "version" || strCommand == "addr" || strCommand == "inv" || strCommand == "getdata" || strCommand == "ping")
            AddressCurrentlyConnected(pfrom->addr);


    return true;
}

// requires LOCK(cs_vRecvMsg)
bool ProcessMessages(CNode* pfrom)
{
    //if (fDebug)
    //    LogPrintf("ProcessMessages(%u messages)\n", pfrom->vRecvMsg.size());

    //
    // Message format
    //  (4) message start
    //  (12) command
    //  (4) size
    //  (4) checksum
    //  (x) data
    //
    bool fOk = true;

    if (!pfrom->vRecvGetData.empty())
        ProcessGetData(pfrom);

    // this maintains the order of responses
    if (!pfrom->vRecvGetData.empty()) return fOk;

    std::deque<CNetMessage>::iterator it = pfrom->vRecvMsg.begin();
    while (!pfrom->fDisconnect && it != pfrom->vRecvMsg.end()) {
        // Don't bother if send buffer is too full to respond anyway
        if (pfrom->nSendSize >= SendBufferSize())
            break;

        // get next message
        CNetMessage& msg = *it;

        //if (fDebug)
        //    LogPrintf("ProcessMessages(message %u msgsz, %u bytes, complete:%s)\n",
        //            msg.hdr.nMessageSize, msg.vRecv.size(),
        //            msg.complete() ? "Y" : "N");

        // end, if an incomplete message is found
        if (!msg.complete())
            break;

        // at this point, any failure means we can delete the current message
        it++;

        // Scan for message start
        if (memcmp(msg.hdr.pchMessageStart, Params().MessageStart(), MESSAGE_START_SIZE) != 0) {
            LogPrintf("PROCESSMESSAGE: INVALID MESSAGESTART %s peer=%d\n", msg.hdr.GetCommand(), pfrom->id);
            fOk = false;
            break;
        }

        // Read header
        CMessageHeader& hdr = msg.hdr;
        if (!hdr.IsValid())
        {
            LogPrintf("PROCESSMESSAGE: ERRORS IN HEADER %s peer=%d\n", hdr.GetCommand(), pfrom->id);
            continue;
        }
        string strCommand = hdr.GetCommand();

        // Message size
        unsigned int nMessageSize = hdr.nMessageSize;

        // Checksum
        CDataStream& vRecv = msg.vRecv;
        uint256 hash = Hash(vRecv.begin(), vRecv.begin() + nMessageSize);
        unsigned int nChecksum = 0;
        memcpy(&nChecksum, &hash, sizeof(nChecksum));
        if (nChecksum != hdr.nChecksum)
        {
            LogPrintf("ProcessMessages(%s, %u bytes): CHECKSUM ERROR nChecksum=%08x hdr.nChecksum=%08x\n",
               strCommand, nMessageSize, nChecksum, hdr.nChecksum);
            continue;
        }

        // Process message
        bool fRet = false;
        try
        {
            fRet = ProcessMessage(pfrom, strCommand, vRecv, msg.nTime);
            boost::this_thread::interruption_point();
        }
        catch (const std::ios_base::failure& e)
        {
            pfrom->PushMessage("reject", strCommand, REJECT_MALFORMED, string("error parsing message"));
            if (strstr(e.what(), "end of data"))
            {
                // Allow exceptions from under-length message on vRecv
                LogPrintf("ProcessMessages(%s, %u bytes): Exception '%s' caught, normally caused by a message being shorter than its stated length\n", strCommand, nMessageSize, e.what());
            }
            else if (strstr(e.what(), "size too large"))
            {
                // Allow exceptions from over-long size
                LogPrintf("ProcessMessages(%s, %u bytes): Exception '%s' caught\n", strCommand, nMessageSize, e.what());
            }
            else
            {
                PrintExceptionContinue(&e, "ProcessMessages()");
            }
        }
        catch (const boost::thread_interrupted&) {
            throw;
        }
        catch (const std::exception& e) {
            PrintExceptionContinue(&e, "ProcessMessages()");
        } catch (...) {
            PrintExceptionContinue(NULL, "ProcessMessages()");
        }

        if (!fRet)
            LogPrintf("ProcessMessage(%s, %u bytes) FAILED peer=%d\n", strCommand, nMessageSize, pfrom->id);

        break;
    }

    // In case the connection got shut down, its receive buffer was wiped
    if (!pfrom->fDisconnect)
        pfrom->vRecvMsg.erase(pfrom->vRecvMsg.begin(), it);

    return fOk;
}


bool SendMessages(CNode* pto, bool fSendTrickle)
{
    {
        // Don't send anything until we get their version message
        if (pto->nVersion == 0)
            return true;

        //
        // Message: ping
        //
        bool pingSend = false;
        if (pto->fPingQueued) {
            // RPC ping request by user
            pingSend = true;
        }
        if (pto->nPingNonceSent == 0 && pto->nPingUsecStart + PING_INTERVAL * 1000000 < GetTimeMicros()) {
            // Ping automatically sent as a latency probe & keepalive.
            pingSend = true;
        }
        if (pingSend) {
            uint64_t nonce = 0;
            while (nonce == 0) {
                GetRandBytes((unsigned char*)&nonce, sizeof(nonce));
            }
            pto->fPingQueued = false;
            pto->nPingUsecStart = GetTimeMicros();
            if (pto->nVersion > BIP0031_VERSION) {
                pto->nPingNonceSent = nonce;
                pto->PushMessage("ping", nonce);
            } else {
                // Peer is too old to support ping command with nonce, pong will never arrive.
                pto->nPingNonceSent = 0;
                pto->PushMessage("ping");
            }
        }

        TRY_LOCK(cs_main, lockMain); // Acquire cs_main for IsInitialBlockDownload() and CNodeState()
        if (!lockMain)
            return true;

        // Address refresh broadcast
        static int64_t nLastRebroadcast;
        if (!IsInitialBlockDownload() && (GetTime() - nLastRebroadcast > 24 * 60 * 60))
        {
            LOCK(cs_vNodes);
            BOOST_FOREACH(CNode* pnode, vNodes)
            {
                // Periodically clear setAddrKnown to allow refresh broadcasts
                if (nLastRebroadcast)
                    pnode->setAddrKnown.clear();

                // Rebroadcast our address
                AdvertizeLocal(pnode);
            }
            if (!vNodes.empty())
                nLastRebroadcast = GetTime();
        }

        //
        // Message: addr
        //
        if (fSendTrickle)
        {
            vector<CAddress> vAddr;
            vAddr.reserve(pto->vAddrToSend.size());
            BOOST_FOREACH(const CAddress& addr, pto->vAddrToSend)
            {
                // returns true if wasn't already contained in the set
                if (pto->setAddrKnown.insert(addr).second)
                {
                    vAddr.push_back(addr);
                    // receiver rejects addr messages larger than 1000
                    if (vAddr.size() >= 1000)
                    {
                        pto->PushMessage("addr", vAddr);
                        vAddr.clear();
                    }
                }
            }
            pto->vAddrToSend.clear();
            if (!vAddr.empty())
                pto->PushMessage("addr", vAddr);
        }

        CNodeState &state = *State(pto->GetId());
        if (state.fShouldBan) {
            if (pto->fWhitelisted)
                LogPrintf("Warning: not punishing whitelisted peer %s!\n", pto->addr.ToString());
            else {
                pto->fDisconnect = true;
                if (pto->addr.IsLocal())
                    LogPrintf("Warning: not banning local peer %s!\n", pto->addr.ToString());
                else
                {
                    CNode::Ban(pto->addr);
                }
            }
            state.fShouldBan = false;
        }

        BOOST_FOREACH(const CBlockReject& reject, state.rejects)
            pto->PushMessage("reject", (string)"block", reject.chRejectCode, reject.strRejectReason, reject.hashBlock);
        state.rejects.clear();

        // Start block sync
        if (pindexBestHeader == NULL)
            pindexBestHeader = chainActive.Tip();
        bool fFetch = state.fPreferredDownload || (nPreferredDownload == 0 && !pto->fClient && !pto->fOneShot); // Download if this is a nice peer, or we have no nice peers and this one might do.
        if (!state.fSyncStarted && !pto->fClient && fFetch && !fImporting && !fReindex) {
            // Only actively request headers from a single peer, unless we're close to today.
            if (nSyncStarted == 0 || pindexBestHeader->GetBlockTime() > GetAdjustedTime() - 24 * 60 * 60) {
                state.fSyncStarted = true;
                nSyncStarted++;
                CBlockIndex *pindexStart = pindexBestHeader->pprev ? pindexBestHeader->pprev : pindexBestHeader;
                LogPrint("net", "initial getheaders (%d) to peer=%d (startheight:%d)\n", pindexStart->nHeight, pto->id, pto->nStartingHeight);
                pto->PushMessage("getheaders", chainActive.GetLocator(pindexStart), uint256());
            }
        }

        // Resend wallet transactions that haven't gotten in a block yet
        // Except during reindex, importing and IBD, when old wallet
        // transactions become unconfirmed and spams other nodes.
        if (!fReindex && !fImporting && !IsInitialBlockDownload())
        {
            g_signals.Broadcast();
        }

        //
        // Message: inventory
        //
        vector<CInv> vInv;
        vector<CInv> vInvWait;
        {
            LOCK(pto->cs_inventory);
            vInv.reserve(pto->vInventoryToSend.size());
            vInvWait.reserve(pto->vInventoryToSend.size());
            BOOST_FOREACH(const CInv& inv, pto->vInventoryToSend)
            {
                if (pto->setInventoryKnown.count(inv))
                    continue;

                // trickle out tx inv to protect privacy
                if (inv.type == MSG_TX && !fSendTrickle)
                {
                    // 1/4 of tx invs blast to all immediately
                    static uint256 hashSalt;
                    if (hashSalt.IsNull())
                        hashSalt = GetRandHash();
                    uint256 hashRand = ArithToUint256(UintToArith256(inv.hash) ^ UintToArith256(hashSalt));
                    hashRand = Hash(BEGIN(hashRand), END(hashRand));
                    bool fTrickleWait = ((UintToArith256(hashRand) & 3) != 0);

                    if (fTrickleWait)
                    {
                        vInvWait.push_back(inv);
                        continue;
                    }
                }

                // returns true if wasn't already contained in the set
                if (pto->setInventoryKnown.insert(inv).second)
                {
                    vInv.push_back(inv);
                    if (vInv.size() >= 1000)
                    {
                        pto->PushMessage("inv", vInv);
                        vInv.clear();
                    }
                }
            }
            pto->vInventoryToSend = vInvWait;
        }
        if (!vInv.empty())
            pto->PushMessage("inv", vInv);

        // Detect whether we're stalling
        int64_t nNow = GetTimeMicros();
        if (!pto->fDisconnect && state.nStallingSince && state.nStallingSince < nNow - 1000000 * BLOCK_STALLING_TIMEOUT) {
            // Stalling only triggers when the block download window cannot move. During normal steady state,
            // the download window should be much larger than the to-be-downloaded set of blocks, so disconnection
            // should only happen during initial block download.
            LogPrintf("Peer=%d is stalling block download, disconnecting\n", pto->id);
            pto->fDisconnect = true;
        }
        // In case there is a block that has been in flight from this peer for (2 + 0.5 * N) times the block interval
        // (with N the number of validated blocks that were in flight at the time it was requested), disconnect due to
        // timeout. We compensate for in-flight blocks to prevent killing off peers due to our own downstream link
        // being saturated. We only count validated in-flight blocks so peers can't advertize nonexisting block hashes
        // to unreasonably increase our timeout.
        if (!pto->fDisconnect && state.vBlocksInFlight.size() > 0 && state.vBlocksInFlight.front().nTime < nNow - 500000 * Params().TargetSpacing() * (4 + state.vBlocksInFlight.front().nValidatedQueuedBefore)) {
            LogPrintf("Timeout downloading block %s from peer=%d, disconnecting\n", state.vBlocksInFlight.front().hash.ToString(), pto->id);
            pto->fDisconnect = true;
        }

        //
        // Message: getdata (blocks)
        //
        vector<CInv> vGetData;
        if (!pto->fDisconnect && !pto->fClient && fFetch && state.nBlocksInFlight < MAX_BLOCKS_IN_TRANSIT_PER_PEER) {
            vector<CBlockIndex*> vToDownload;
            NodeId staller = -1;
            FindNextBlocksToDownload(pto->GetId(), MAX_BLOCKS_IN_TRANSIT_PER_PEER - state.nBlocksInFlight, vToDownload, staller);
            BOOST_FOREACH(CBlockIndex *pindex, vToDownload) {
                vGetData.push_back(CInv(MSG_BLOCK, pindex->GetBlockHash()));
                MarkBlockAsInFlight(pto->GetId(), pindex->GetBlockHash(), pindex);
                LogPrint("net", "Requesting block %s (%d) peer=%d\n", pindex->GetBlockHash().ToString(),
                    pindex->nHeight, pto->id);
            }
            if (state.nBlocksInFlight == 0 && staller != -1) {
                if (State(staller)->nStallingSince == 0) {
                    State(staller)->nStallingSince = nNow;
                    LogPrint("net", "Stall started peer=%d\n", staller);
                }
            }
        }

        //
        // Message: getdata (non-blocks)
        //
        while (!pto->fDisconnect && !pto->mapAskFor.empty() && (*pto->mapAskFor.begin()).first <= nNow)
        {
            const CInv& inv = (*pto->mapAskFor.begin()).second;
            if (!AlreadyHave(inv))
            {
                if (fDebug)
                    LogPrint("net", "Requesting %s peer=%d\n", inv.ToString(), pto->id);
                vGetData.push_back(inv);
                if (vGetData.size() >= 1000)
                {
                    pto->PushMessage("getdata", vGetData);
                    vGetData.clear();
                }
            }
            pto->mapAskFor.erase(pto->mapAskFor.begin());
        }
        if (!vGetData.empty())
            pto->PushMessage("getdata", vGetData);

    }
    return true;
}

 std::string CBlockFileInfo::ToString() const {
     return strprintf("CBlockFileInfo(blocks=%u, size=%u, heights=%u...%u, time=%s...%s)", nBlocks, nSize, nHeightFirst, nHeightLast, DateTimeStrFormat("%Y-%m-%d", nTimeFirst), DateTimeStrFormat("%Y-%m-%d", nTimeLast));
 }



class CMainCleanup
{
public:
    CMainCleanup() {}
    ~CMainCleanup() {
        // block headers
        BlockMap::iterator it1 = mapBlockIndex.begin();
        for (; it1 != mapBlockIndex.end(); it1++)
            delete (*it1).second;
        mapBlockIndex.clear();

        // orphan transactions
        mapOrphanTransactions.clear();
        mapOrphanTransactionsByPrev.clear();
    }
} instance_of_cmaincleanup;<|MERGE_RESOLUTION|>--- conflicted
+++ resolved
@@ -2075,14 +2075,9 @@
     int64_t nStart = GetTimeMicros();
     {
         CCoinsViewCache view(pcoinsTip);
-<<<<<<< HEAD
         CNCCTrieCache trieCache(pnccTrie);
         if (!DisconnectBlock(block, state, pindexDelete, view, trieCache))
-            return error("DisconnectTip() : DisconnectBlock %s failed", pindexDelete->GetBlockHash().ToString());
-=======
-        if (!DisconnectBlock(block, state, pindexDelete, view))
             return error("DisconnectTip(): DisconnectBlock %s failed", pindexDelete->GetBlockHash().ToString());
->>>>>>> 5d901d8e
         assert(view.Flush());
         assert(trieCache.flush());
     }
@@ -3127,13 +3122,8 @@
         // check level 3: check for inconsistencies during memory-only disconnect of tip blocks
         if (nCheckLevel >= 3 && pindex == pindexState && (coins.GetCacheSize() + pcoinsTip->GetCacheSize()) <= nCoinCacheSize) {
             bool fClean = true;
-<<<<<<< HEAD
             if (!DisconnectBlock(block, state, pindex, coins, trieCache, &fClean))
-                return error("VerifyDB() : *** irrecoverable inconsistency in block data at %d, hash=%s", pindex->nHeight, pindex->GetBlockHash().ToString());
-=======
-            if (!DisconnectBlock(block, state, pindex, coins, &fClean))
                 return error("VerifyDB(): *** irrecoverable inconsistency in block data at %d, hash=%s", pindex->nHeight, pindex->GetBlockHash().ToString());
->>>>>>> 5d901d8e
             pindexState = pindex->pprev;
             if (!fClean) {
                 nGoodTransactions = 0;
@@ -3156,15 +3146,9 @@
             pindex = chainActive.Next(pindex);
             CBlock block;
             if (!ReadBlockFromDisk(block, pindex))
-<<<<<<< HEAD
-                return error("VerifyDB() : *** ReadBlockFromDisk failed at %d, hash=%s", pindex->nHeight, pindex->GetBlockHash().ToString());
+                return error("VerifyDB(): *** ReadBlockFromDisk failed at %d, hash=%s", pindex->nHeight, pindex->GetBlockHash().ToString());
             if (!ConnectBlock(block, state, pindex, coins, trieCache))
-                return error("VerifyDB() : *** found unconnectable block at %d, hash=%s", pindex->nHeight, pindex->GetBlockHash().ToString());
-=======
-                return error("VerifyDB(): *** ReadBlockFromDisk failed at %d, hash=%s", pindex->nHeight, pindex->GetBlockHash().ToString());
-            if (!ConnectBlock(block, state, pindex, coins))
                 return error("VerifyDB(): *** found unconnectable block at %d, hash=%s", pindex->nHeight, pindex->GetBlockHash().ToString());
->>>>>>> 5d901d8e
         }
     }
 
