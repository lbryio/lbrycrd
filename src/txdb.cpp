// Copyright (c) 2009-2010 Satoshi Nakamoto
// Copyright (c) 2009-2014 The Bitcoin Core developers
// Distributed under the MIT software license, see the accompanying
// file COPYING or http://www.opensource.org/licenses/mit-license.php.

#include "txdb.h"

#include "pow.h"
#include "uint256.h"

#include <stdint.h>

#include <boost/thread.hpp>

using namespace std;

static const char DB_COINS = 'c';
static const char DB_BLOCK_FILES = 'f';
static const char DB_TXINDEX = 't';
static const char DB_BLOCK_INDEX = 'b';

static const char DB_BEST_BLOCK = 'B';
static const char DB_FLAG = 'F';
static const char DB_REINDEX_FLAG = 'R';
static const char DB_LAST_BLOCK = 'l';


void static BatchWriteCoins(CLevelDBBatch &batch, const uint256 &hash, const CCoins &coins) {
<<<<<<< HEAD
    if (coins.IsPruned()) {
        LogPrintf("BatchWriteCoins erasing %s\n", hash.GetHex().c_str());
        batch.Erase(make_pair('c', hash));
    }
    else {
        LogPrintf("BatchWriteCoins writing %s\n", hash.GetHex().c_str());
        batch.Write(make_pair('c', hash), coins);
    }
=======
    if (coins.IsPruned())
        batch.Erase(make_pair(DB_COINS, hash));
    else
        batch.Write(make_pair(DB_COINS, hash), coins);
>>>>>>> 5d901d8e
}

void static BatchWriteHashBestChain(CLevelDBBatch &batch, const uint256 &hash) {
    batch.Write(DB_BEST_BLOCK, hash);
}

CCoinsViewDB::CCoinsViewDB(size_t nCacheSize, bool fMemory, bool fWipe) : db(GetDataDir() / "chainstate", nCacheSize, fMemory, fWipe) {
}

bool CCoinsViewDB::GetCoins(const uint256 &txid, CCoins &coins) const {
    return db.Read(make_pair(DB_COINS, txid), coins);
}

bool CCoinsViewDB::HaveCoins(const uint256 &txid) const {
    return db.Exists(make_pair(DB_COINS, txid));
}

uint256 CCoinsViewDB::GetBestBlock() const {
    uint256 hashBestChain;
    if (!db.Read(DB_BEST_BLOCK, hashBestChain))
        return uint256();
    return hashBestChain;
}

bool CCoinsViewDB::BatchWrite(CCoinsMap &mapCoins, const uint256 &hashBlock) {
    CLevelDBBatch batch;
    size_t count = 0;
    size_t changed = 0;
    for (CCoinsMap::iterator it = mapCoins.begin(); it != mapCoins.end();) {
        if (it->second.flags & CCoinsCacheEntry::DIRTY) {
            BatchWriteCoins(batch, it->first, it->second.coins);
            changed++;
        }
        count++;
        CCoinsMap::iterator itOld = it++;
        mapCoins.erase(itOld);
    }
    if (!hashBlock.IsNull())
        BatchWriteHashBestChain(batch, hashBlock);

    LogPrint("coindb", "Committing %u changed transactions (out of %u) to coin database...\n", (unsigned int)changed, (unsigned int)count);
    return db.WriteBatch(batch);
}

CBlockTreeDB::CBlockTreeDB(size_t nCacheSize, bool fMemory, bool fWipe) : CLevelDBWrapper(GetDataDir() / "blocks" / "index", nCacheSize, fMemory, fWipe) {
}

bool CBlockTreeDB::ReadBlockFileInfo(int nFile, CBlockFileInfo &info) {
    return Read(make_pair(DB_BLOCK_FILES, nFile), info);
}

bool CBlockTreeDB::WriteReindexing(bool fReindexing) {
    if (fReindexing)
        return Write(DB_REINDEX_FLAG, '1');
    else
        return Erase(DB_REINDEX_FLAG);
}

bool CBlockTreeDB::ReadReindexing(bool &fReindexing) {
    fReindexing = Exists(DB_REINDEX_FLAG);
    return true;
}

bool CBlockTreeDB::ReadLastBlockFile(int &nFile) {
    return Read(DB_LAST_BLOCK, nFile);
}

bool CCoinsViewDB::GetStats(CCoinsStats &stats) const {
    /* It seems that there are no "const iterators" for LevelDB.  Since we
       only need read operations on it, use a const-cast to get around
       that restriction.  */
    boost::scoped_ptr<leveldb::Iterator> pcursor(const_cast<CLevelDBWrapper*>(&db)->NewIterator());
    pcursor->SeekToFirst();

    CHashWriter ss(SER_GETHASH, PROTOCOL_VERSION);
    stats.hashBlock = GetBestBlock();
    ss << stats.hashBlock;
    CAmount nTotalAmount = 0;
    while (pcursor->Valid()) {
        boost::this_thread::interruption_point();
        try {
            leveldb::Slice slKey = pcursor->key();
            CDataStream ssKey(slKey.data(), slKey.data()+slKey.size(), SER_DISK, CLIENT_VERSION);
            char chType;
            ssKey >> chType;
            if (chType == DB_COINS) {
                leveldb::Slice slValue = pcursor->value();
                CDataStream ssValue(slValue.data(), slValue.data()+slValue.size(), SER_DISK, CLIENT_VERSION);
                CCoins coins;
                ssValue >> coins;
                uint256 txhash;
                ssKey >> txhash;
                ss << txhash;
                ss << VARINT(coins.nVersion);
                ss << (coins.fCoinBase ? 'c' : 'n');
                ss << VARINT(coins.nHeight);
                stats.nTransactions++;
                for (unsigned int i=0; i<coins.vout.size(); i++) {
                    const CTxOut &out = coins.vout[i];
                    if (!out.IsNull()) {
                        stats.nTransactionOutputs++;
                        ss << VARINT(i+1);
                        ss << out;
                        nTotalAmount += out.nValue;
                    }
                }
                stats.nSerializedSize += 32 + slValue.size();
                ss << VARINT(0);
            }
            pcursor->Next();
        } catch (const std::exception& e) {
            return error("%s: Deserialize or I/O error - %s", __func__, e.what());
        }
    }
    stats.nHeight = mapBlockIndex.find(GetBestBlock())->second->nHeight;
    stats.hashSerialized = ss.GetHash();
    stats.nTotalAmount = nTotalAmount;
    return true;
}

bool CBlockTreeDB::WriteBatchSync(const std::vector<std::pair<int, const CBlockFileInfo*> >& fileInfo, int nLastFile, const std::vector<const CBlockIndex*>& blockinfo) {
    CLevelDBBatch batch;
    for (std::vector<std::pair<int, const CBlockFileInfo*> >::const_iterator it=fileInfo.begin(); it != fileInfo.end(); it++) {
        batch.Write(make_pair(DB_BLOCK_FILES, it->first), *it->second);
    }
    batch.Write(DB_LAST_BLOCK, nLastFile);
    for (std::vector<const CBlockIndex*>::const_iterator it=blockinfo.begin(); it != blockinfo.end(); it++) {
        batch.Write(make_pair(DB_BLOCK_INDEX, (*it)->GetBlockHash()), CDiskBlockIndex(*it));
    }
    return WriteBatch(batch, true);
}

bool CBlockTreeDB::ReadTxIndex(const uint256 &txid, CDiskTxPos &pos) {
    return Read(make_pair(DB_TXINDEX, txid), pos);
}

bool CBlockTreeDB::WriteTxIndex(const std::vector<std::pair<uint256, CDiskTxPos> >&vect) {
    CLevelDBBatch batch;
    for (std::vector<std::pair<uint256,CDiskTxPos> >::const_iterator it=vect.begin(); it!=vect.end(); it++)
        batch.Write(make_pair(DB_TXINDEX, it->first), it->second);
    return WriteBatch(batch);
}

bool CBlockTreeDB::WriteFlag(const std::string &name, bool fValue) {
    return Write(std::make_pair(DB_FLAG, name), fValue ? '1' : '0');
}

bool CBlockTreeDB::ReadFlag(const std::string &name, bool &fValue) {
    char ch;
    if (!Read(std::make_pair(DB_FLAG, name), ch))
        return false;
    fValue = ch == '1';
    return true;
}

bool CBlockTreeDB::LoadBlockIndexGuts()
{
    boost::scoped_ptr<leveldb::Iterator> pcursor(NewIterator());

    CDataStream ssKeySet(SER_DISK, CLIENT_VERSION);
    ssKeySet << make_pair(DB_BLOCK_INDEX, uint256());
    pcursor->Seek(ssKeySet.str());

    // Load mapBlockIndex
    while (pcursor->Valid()) {
        boost::this_thread::interruption_point();
        try {
            leveldb::Slice slKey = pcursor->key();
            CDataStream ssKey(slKey.data(), slKey.data()+slKey.size(), SER_DISK, CLIENT_VERSION);
            char chType;
            ssKey >> chType;
            if (chType == DB_BLOCK_INDEX) {
                leveldb::Slice slValue = pcursor->value();
                CDataStream ssValue(slValue.data(), slValue.data()+slValue.size(), SER_DISK, CLIENT_VERSION);
                CDiskBlockIndex diskindex;
                ssValue >> diskindex;

                // Construct block index object
                CBlockIndex* pindexNew = InsertBlockIndex(diskindex.GetBlockHash());
                pindexNew->pprev          = InsertBlockIndex(diskindex.hashPrev);
                pindexNew->nHeight        = diskindex.nHeight;
                pindexNew->nFile          = diskindex.nFile;
                pindexNew->nDataPos       = diskindex.nDataPos;
                pindexNew->nUndoPos       = diskindex.nUndoPos;
                pindexNew->nVersion       = diskindex.nVersion;
                pindexNew->hashMerkleRoot = diskindex.hashMerkleRoot;
                pindexNew->nTime          = diskindex.nTime;
                pindexNew->nBits          = diskindex.nBits;
                pindexNew->nNonce         = diskindex.nNonce;
                pindexNew->nStatus        = diskindex.nStatus;
                pindexNew->nTx            = diskindex.nTx;

                if (!CheckProofOfWork(pindexNew->GetBlockHash(), pindexNew->nBits))
                    return error("LoadBlockIndex(): CheckProofOfWork failed: %s", pindexNew->ToString());

                pcursor->Next();
            } else {
                break; // if shutdown requested or finished loading block index
            }
        } catch (const std::exception& e) {
            return error("%s: Deserialize or I/O error - %s", __func__, e.what());
        }
    }

    return true;
}<|MERGE_RESOLUTION|>--- conflicted
+++ resolved
@@ -26,21 +26,10 @@
 
 
 void static BatchWriteCoins(CLevelDBBatch &batch, const uint256 &hash, const CCoins &coins) {
-<<<<<<< HEAD
-    if (coins.IsPruned()) {
-        LogPrintf("BatchWriteCoins erasing %s\n", hash.GetHex().c_str());
-        batch.Erase(make_pair('c', hash));
-    }
-    else {
-        LogPrintf("BatchWriteCoins writing %s\n", hash.GetHex().c_str());
-        batch.Write(make_pair('c', hash), coins);
-    }
-=======
     if (coins.IsPruned())
         batch.Erase(make_pair(DB_COINS, hash));
     else
         batch.Write(make_pair(DB_COINS, hash), coins);
->>>>>>> 5d901d8e
 }
 
 void static BatchWriteHashBestChain(CLevelDBBatch &batch, const uint256 &hash) {
