// Copyright (c) 2010 Satoshi Nakamoto
// Copyright (c) 2009-2014 The Bitcoin Core developers
// Distributed under the MIT software license, see the accompanying
// file COPYING or http://www.opensource.org/licenses/mit-license.php.

#include "checkpoints.h"
#include "consensus/validation.h"
#include "main.h"
#include "primitives/transaction.h"
#include "rpcserver.h"
#include "sync.h"
#include "util.h"

#include <stdint.h>

#include "univalue/univalue.h"

using namespace std;

extern void TxToJSON(const CTransaction& tx, const uint256 hashBlock, UniValue& entry);
void ScriptPubKeyToJSON(const CScript& scriptPubKey, UniValue& out, bool fIncludeHex);

double GetDifficulty(const CBlockIndex* blockindex)
{
    // Floating point number that is a multiple of the minimum difficulty,
    // minimum difficulty = 1.0.
    if (blockindex == NULL)
    {
        if (chainActive.Tip() == NULL)
            return 1.0;
        else
            blockindex = chainActive.Tip();
    }

    int nShift = (blockindex->nBits >> 24) & 0xff;

    double dDiff =
        (double)0x0000ffff / (double)(blockindex->nBits & 0x00ffffff);

    while (nShift < 29)
    {
        dDiff *= 256.0;
        nShift++;
    }
    while (nShift > 29)
    {
        dDiff /= 256.0;
        nShift--;
    }

    return dDiff;
}


UniValue blockToJSON(const CBlock& block, const CBlockIndex* blockindex, bool txDetails = false)
{
    UniValue result(UniValue::VOBJ);
    result.push_back(Pair("hash", block.GetHash().GetHex()));
    int confirmations = -1;
    // Only report confirmations if the block is on the main chain
    if (chainActive.Contains(blockindex))
        confirmations = chainActive.Height() - blockindex->nHeight + 1;
    result.push_back(Pair("confirmations", confirmations));
    result.push_back(Pair("size", (int)::GetSerializeSize(block, SER_NETWORK, PROTOCOL_VERSION)));
    result.push_back(Pair("height", blockindex->nHeight));
    result.push_back(Pair("version", block.nVersion));
    result.push_back(Pair("merkleroot", block.hashMerkleRoot.GetHex()));
<<<<<<< HEAD
    result.push_back(Pair("nccroot", block.hashNCCTrie.GetHex()));
    Array txs;
=======
    UniValue txs(UniValue::VARR);
>>>>>>> dd8fe821
    BOOST_FOREACH(const CTransaction&tx, block.vtx)
    {
        if(txDetails)
        {
            UniValue objTx(UniValue::VOBJ);
            TxToJSON(tx, uint256(), objTx);
            txs.push_back(objTx);
        }
        else
            txs.push_back(tx.GetHash().GetHex());
    }
    result.push_back(Pair("tx", txs));
    result.push_back(Pair("time", block.GetBlockTime()));
    result.push_back(Pair("nonce", (uint64_t)block.nNonce));
    result.push_back(Pair("bits", strprintf("%08x", block.nBits)));
    result.push_back(Pair("difficulty", GetDifficulty(blockindex)));
    bool fNegative;
    bool fOverflow;
    arith_uint256 target;
    target.SetCompact(block.nBits, &fNegative, &fOverflow);
    result.push_back(Pair("target", target.ToString()));
    result.push_back(Pair("chainwork", blockindex->nChainWork.GetHex()));

    if (blockindex->pprev)
        result.push_back(Pair("previousblockhash", blockindex->pprev->GetBlockHash().GetHex()));
    CBlockIndex *pnext = chainActive.Next(blockindex);
    if (pnext)
        result.push_back(Pair("nextblockhash", pnext->GetBlockHash().GetHex()));
    return result;
}


UniValue getblockcount(const UniValue& params, bool fHelp)
{
    if (fHelp || params.size() != 0)
        throw runtime_error(
            "getblockcount\n"
            "\nReturns the number of blocks in the longest block chain.\n"
            "\nResult:\n"
            "n    (numeric) The current block count\n"
            "\nExamples:\n"
            + HelpExampleCli("getblockcount", "")
            + HelpExampleRpc("getblockcount", "")
        );

    LOCK(cs_main);
    return chainActive.Height();
}

UniValue getbestblockhash(const UniValue& params, bool fHelp)
{
    if (fHelp || params.size() != 0)
        throw runtime_error(
            "getbestblockhash\n"
            "\nReturns the hash of the best (tip) block in the longest block chain.\n"
            "\nResult\n"
            "\"hex\"      (string) the block hash hex encoded\n"
            "\nExamples\n"
            + HelpExampleCli("getbestblockhash", "")
            + HelpExampleRpc("getbestblockhash", "")
        );

    LOCK(cs_main);
    return chainActive.Tip()->GetBlockHash().GetHex();
}

UniValue getdifficulty(const UniValue& params, bool fHelp)
{
    if (fHelp || params.size() != 0)
        throw runtime_error(
            "getdifficulty\n"
            "\nReturns the proof-of-work difficulty as a multiple of the minimum difficulty.\n"
            "\nResult:\n"
            "n.nnn       (numeric) the proof-of-work difficulty as a multiple of the minimum difficulty.\n"
            "\nExamples:\n"
            + HelpExampleCli("getdifficulty", "")
            + HelpExampleRpc("getdifficulty", "")
        );

    LOCK(cs_main);
    return GetDifficulty();
}


UniValue getrawmempool(const UniValue& params, bool fHelp)
{
    if (fHelp || params.size() > 1)
        throw runtime_error(
            "getrawmempool ( verbose )\n"
            "\nReturns all transaction ids in memory pool as a json array of string transaction ids.\n"
            "\nArguments:\n"
            "1. verbose           (boolean, optional, default=false) true for a json object, false for array of transaction ids\n"
            "\nResult: (for verbose = false):\n"
            "[                     (json array of string)\n"
            "  \"transactionid\"     (string) The transaction id\n"
            "  ,...\n"
            "]\n"
            "\nResult: (for verbose = true):\n"
            "{                           (json object)\n"
            "  \"transactionid\" : {       (json object)\n"
            "    \"size\" : n,             (numeric) transaction size in bytes\n"
            "    \"fee\" : n,              (numeric) transaction fee in bitcoins\n"
            "    \"time\" : n,             (numeric) local time transaction entered pool in seconds since 1 Jan 1970 GMT\n"
            "    \"height\" : n,           (numeric) block height when transaction entered pool\n"
            "    \"startingpriority\" : n, (numeric) priority when transaction entered pool\n"
            "    \"currentpriority\" : n,  (numeric) transaction priority now\n"
            "    \"depends\" : [           (array) unconfirmed transactions used as inputs for this transaction\n"
            "        \"transactionid\",    (string) parent transaction id\n"
            "       ... ]\n"
            "  }, ...\n"
            "}\n"
            "\nExamples\n"
            + HelpExampleCli("getrawmempool", "true")
            + HelpExampleRpc("getrawmempool", "true")
        );

    LOCK(cs_main);

    bool fVerbose = false;
    if (params.size() > 0)
        fVerbose = params[0].get_bool();

    if (fVerbose)
    {
        LOCK(mempool.cs);
        UniValue o(UniValue::VOBJ);
        BOOST_FOREACH(const PAIRTYPE(uint256, CTxMemPoolEntry)& entry, mempool.mapTx)
        {
            const uint256& hash = entry.first;
            const CTxMemPoolEntry& e = entry.second;
            UniValue info(UniValue::VOBJ);
            info.push_back(Pair("size", (int)e.GetTxSize()));
            info.push_back(Pair("fee", ValueFromAmount(e.GetFee())));
            info.push_back(Pair("time", e.GetTime()));
            info.push_back(Pair("height", (int)e.GetHeight()));
            info.push_back(Pair("startingpriority", e.GetPriority(e.GetHeight())));
            info.push_back(Pair("currentpriority", e.GetPriority(chainActive.Height())));
            const CTransaction& tx = e.GetTx();
            set<string> setDepends;
            BOOST_FOREACH(const CTxIn& txin, tx.vin)
            {
                if (mempool.exists(txin.prevout.hash))
                    setDepends.insert(txin.prevout.hash.ToString());
            }

            UniValue depends(UniValue::VARR);
            BOOST_FOREACH(const string& dep, setDepends)
            {
                depends.push_back(dep);
            }

            info.push_back(Pair("depends", depends));
            o.push_back(Pair(hash.ToString(), info));
        }
        return o;
    }
    else
    {
        vector<uint256> vtxid;
        mempool.queryHashes(vtxid);

        UniValue a(UniValue::VARR);
        BOOST_FOREACH(const uint256& hash, vtxid)
            a.push_back(hash.ToString());

        return a;
    }
}

UniValue getblockhash(const UniValue& params, bool fHelp)
{
    if (fHelp || params.size() != 1)
        throw runtime_error(
            "getblockhash index\n"
            "\nReturns hash of block in best-block-chain at index provided.\n"
            "\nArguments:\n"
            "1. index         (numeric, required) The block index\n"
            "\nResult:\n"
            "\"hash\"         (string) The block hash\n"
            "\nExamples:\n"
            + HelpExampleCli("getblockhash", "1000")
            + HelpExampleRpc("getblockhash", "1000")
        );

    LOCK(cs_main);

    int nHeight = params[0].get_int();
    if (nHeight < 0 || nHeight > chainActive.Height())
        throw JSONRPCError(RPC_INVALID_PARAMETER, "Block height out of range");

    CBlockIndex* pblockindex = chainActive[nHeight];
    return pblockindex->GetBlockHash().GetHex();
}

UniValue getblock(const UniValue& params, bool fHelp)
{
    if (fHelp || params.size() < 1 || params.size() > 2)
        throw runtime_error(
            "getblock \"hash\" ( verbose )\n"
            "\nIf verbose is false, returns a string that is serialized, hex-encoded data for block 'hash'.\n"
            "If verbose is true, returns an Object with information about block <hash>.\n"
            "\nArguments:\n"
            "1. \"hash\"          (string, required) The block hash\n"
            "2. verbose           (boolean, optional, default=true) true for a json object, false for the hex encoded data\n"
            "\nResult (for verbose = true):\n"
            "{\n"
            "  \"hash\" : \"hash\",     (string) the block hash (same as provided)\n"
            "  \"confirmations\" : n,   (numeric) The number of confirmations, or -1 if the block is not on the main chain\n"
            "  \"size\" : n,            (numeric) The block size\n"
            "  \"height\" : n,          (numeric) The block height or index\n"
            "  \"version\" : n,         (numeric) The block version\n"
            "  \"merkleroot\" : \"xxxx\", (string) The merkle root\n"
            "  \"nccroot\" : \"xxxx\",  (string) The hash of the root of the NCC trie\n"
            "  \"tx\" : [               (array of string) The transaction ids\n"
            "     \"transactionid\"     (string) The transaction id\n"
            "     ,...\n"
            "  ],\n"
            "  \"time\" : ttt,          (numeric) The block time in seconds since epoch (Jan 1 1970 GMT)\n"
            "  \"nonce\" : n,           (numeric) The nonce\n"
            "  \"bits\" : \"1d00ffff\", (string) The bits\n"
            "  \"difficulty\" : x.xxx,  (numeric) The difficulty\n"
            "  \"previousblockhash\" : \"hash\",  (string) The hash of the previous block\n"
            "  \"nextblockhash\" : \"hash\"       (string) The hash of the next block\n"
            "}\n"
            "\nResult (for verbose=false):\n"
            "\"data\"             (string) A string that is serialized, hex-encoded data for block 'hash'.\n"
            "\nExamples:\n"
            + HelpExampleCli("getblock", "\"00000000c937983704a73af28acdec37b049d214adbda81d7e2a3dd146f6ed09\"")
            + HelpExampleRpc("getblock", "\"00000000c937983704a73af28acdec37b049d214adbda81d7e2a3dd146f6ed09\"")
        );

    LOCK(cs_main);

    std::string strHash = params[0].get_str();
    uint256 hash(uint256S(strHash));

    bool fVerbose = true;
    if (params.size() > 1)
        fVerbose = params[1].get_bool();

    if (mapBlockIndex.count(hash) == 0)
        throw JSONRPCError(RPC_INVALID_ADDRESS_OR_KEY, "Block not found");

    CBlock block;
    CBlockIndex* pblockindex = mapBlockIndex[hash];

    if (fHavePruned && !(pblockindex->nStatus & BLOCK_HAVE_DATA) && pblockindex->nTx > 0)
        throw JSONRPCError(RPC_INTERNAL_ERROR, "Block not available (pruned data)");

    if(!ReadBlockFromDisk(block, pblockindex))
        throw JSONRPCError(RPC_INTERNAL_ERROR, "Can't read block from disk");

    if (!fVerbose)
    {
        CDataStream ssBlock(SER_NETWORK, PROTOCOL_VERSION);
        ssBlock << block;
        std::string strHex = HexStr(ssBlock.begin(), ssBlock.end());
        return strHex;
    }

    return blockToJSON(block, pblockindex);
}

UniValue gettxoutsetinfo(const UniValue& params, bool fHelp)
{
    if (fHelp || params.size() != 0)
        throw runtime_error(
            "gettxoutsetinfo\n"
            "\nReturns statistics about the unspent transaction output set.\n"
            "Note this call may take some time.\n"
            "\nResult:\n"
            "{\n"
            "  \"height\":n,     (numeric) The current block height (index)\n"
            "  \"bestblock\": \"hex\",   (string) the best block hash hex\n"
            "  \"transactions\": n,      (numeric) The number of transactions\n"
            "  \"txouts\": n,            (numeric) The number of output transactions\n"
            "  \"bytes_serialized\": n,  (numeric) The serialized size\n"
            "  \"hash_serialized\": \"hash\",   (string) The serialized hash\n"
            "  \"total_amount\": x.xxx          (numeric) The total amount\n"
            "}\n"
            "\nExamples:\n"
            + HelpExampleCli("gettxoutsetinfo", "")
            + HelpExampleRpc("gettxoutsetinfo", "")
        );

    LOCK(cs_main);

    UniValue ret(UniValue::VOBJ);

    CCoinsStats stats;
    FlushStateToDisk();
    if (pcoinsTip->GetStats(stats)) {
        ret.push_back(Pair("height", (int64_t)stats.nHeight));
        ret.push_back(Pair("bestblock", stats.hashBlock.GetHex()));
        ret.push_back(Pair("transactions", (int64_t)stats.nTransactions));
        ret.push_back(Pair("txouts", (int64_t)stats.nTransactionOutputs));
        ret.push_back(Pair("bytes_serialized", (int64_t)stats.nSerializedSize));
        ret.push_back(Pair("hash_serialized", stats.hashSerialized.GetHex()));
        ret.push_back(Pair("total_amount", ValueFromAmount(stats.nTotalAmount)));
    }
    return ret;
}

UniValue gettxout(const UniValue& params, bool fHelp)
{
    if (fHelp || params.size() < 2 || params.size() > 3)
        throw runtime_error(
            "gettxout \"txid\" n ( includemempool )\n"
            "\nReturns details about an unspent transaction output.\n"
            "\nArguments:\n"
            "1. \"txid\"       (string, required) The transaction id\n"
            "2. n              (numeric, required) vout value\n"
            "3. includemempool  (boolean, optional) Whether to included the mem pool\n"
            "\nResult:\n"
            "{\n"
            "  \"bestblock\" : \"hash\",    (string) the block hash\n"
            "  \"confirmations\" : n,       (numeric) The number of confirmations\n"
            "  \"value\" : x.xxx,           (numeric) The transaction value in btc\n"
            "  \"scriptPubKey\" : {         (json object)\n"
            "     \"asm\" : \"code\",       (string) \n"
            "     \"hex\" : \"hex\",        (string) \n"
            "     \"reqSigs\" : n,          (numeric) Number of required signatures\n"
            "     \"type\" : \"pubkeyhash\", (string) The type, eg pubkeyhash\n"
            "     \"addresses\" : [          (array of string) array of bitcoin addresses\n"
            "        \"bitcoinaddress\"     (string) bitcoin address\n"
            "        ,...\n"
            "     ]\n"
            "  },\n"
            "  \"version\" : n,            (numeric) The version\n"
            "  \"coinbase\" : true|false   (boolean) Coinbase or not\n"
            "}\n"

            "\nExamples:\n"
            "\nGet unspent transactions\n"
            + HelpExampleCli("listunspent", "") +
            "\nView the details\n"
            + HelpExampleCli("gettxout", "\"txid\" 1") +
            "\nAs a json rpc call\n"
            + HelpExampleRpc("gettxout", "\"txid\", 1")
        );

    LOCK(cs_main);

    UniValue ret(UniValue::VOBJ);

    std::string strHash = params[0].get_str();
    uint256 hash(uint256S(strHash));
    int n = params[1].get_int();
    bool fMempool = true;
    if (params.size() > 2)
        fMempool = params[2].get_bool();

    CCoins coins;
    if (fMempool) {
        LOCK(mempool.cs);
        CCoinsViewMemPool view(pcoinsTip, mempool);
        if (!view.GetCoins(hash, coins))
            return NullUniValue;
        mempool.pruneSpent(hash, coins); // TODO: this should be done by the CCoinsViewMemPool
    } else {
        if (!pcoinsTip->GetCoins(hash, coins))
            return NullUniValue;
    }
    if (n<0 || (unsigned int)n>=coins.vout.size() || coins.vout[n].IsNull())
        return NullUniValue;

    BlockMap::iterator it = mapBlockIndex.find(pcoinsTip->GetBestBlock());
    CBlockIndex *pindex = it->second;
    ret.push_back(Pair("bestblock", pindex->GetBlockHash().GetHex()));
    if ((unsigned int)coins.nHeight == MEMPOOL_HEIGHT)
        ret.push_back(Pair("confirmations", 0));
    else
        ret.push_back(Pair("confirmations", pindex->nHeight - coins.nHeight + 1));
    ret.push_back(Pair("value", ValueFromAmount(coins.vout[n].nValue)));
    UniValue o(UniValue::VOBJ);
    ScriptPubKeyToJSON(coins.vout[n].scriptPubKey, o, true);
    ret.push_back(Pair("scriptPubKey", o));
    ret.push_back(Pair("version", coins.nVersion));
    ret.push_back(Pair("coinbase", coins.fCoinBase));

    return ret;
}

UniValue verifychain(const UniValue& params, bool fHelp)
{
    if (fHelp || params.size() > 2)
        throw runtime_error(
            "verifychain ( checklevel numblocks )\n"
            "\nVerifies blockchain database.\n"
            "\nArguments:\n"
            "1. checklevel   (numeric, optional, 0-4, default=3) How thorough the block verification is.\n"
            "2. numblocks    (numeric, optional, default=288, 0=all) The number of blocks to check.\n"
            "\nResult:\n"
            "true|false       (boolean) Verified or not\n"
            "\nExamples:\n"
            + HelpExampleCli("verifychain", "")
            + HelpExampleRpc("verifychain", "")
        );

    LOCK(cs_main);

    int nCheckLevel = GetArg("-checklevel", 3);
    int nCheckDepth = GetArg("-checkblocks", 288);
    if (params.size() > 0)
        nCheckLevel = params[0].get_int();
    if (params.size() > 1)
        nCheckDepth = params[1].get_int();

    return CVerifyDB().VerifyDB(pcoinsTip, nCheckLevel, nCheckDepth);
}

UniValue getblockchaininfo(const UniValue& params, bool fHelp)
{
    if (fHelp || params.size() != 0)
        throw runtime_error(
            "getblockchaininfo\n"
            "Returns an object containing various state info regarding block chain processing.\n"
            "\nResult:\n"
            "{\n"
            "  \"chain\": \"xxxx\",        (string) current network name as defined in BIP70 (main, test, regtest)\n"
            "  \"blocks\": xxxxxx,         (numeric) the current number of blocks processed in the server\n"
            "  \"headers\": xxxxxx,        (numeric) the current number of headers we have validated\n"
            "  \"bestblockhash\": \"...\", (string) the hash of the currently best block\n"
            "  \"difficulty\": xxxxxx,     (numeric) the current difficulty\n"
            "  \"verificationprogress\": xxxx, (numeric) estimate of verification progress [0..1]\n"
            "  \"chainwork\": \"xxxx\"     (string) total amount of work in active chain, in hexadecimal\n"
            "}\n"
            "\nExamples:\n"
            + HelpExampleCli("getblockchaininfo", "")
            + HelpExampleRpc("getblockchaininfo", "")
        );

    LOCK(cs_main);

    UniValue obj(UniValue::VOBJ);
    obj.push_back(Pair("chain",                 Params().NetworkIDString()));
    obj.push_back(Pair("blocks",                (int)chainActive.Height()));
    obj.push_back(Pair("headers",               pindexBestHeader ? pindexBestHeader->nHeight : -1));
    obj.push_back(Pair("bestblockhash",         chainActive.Tip()->GetBlockHash().GetHex()));
    obj.push_back(Pair("difficulty",            (double)GetDifficulty()));
    obj.push_back(Pair("verificationprogress",  Checkpoints::GuessVerificationProgress(Params().Checkpoints(), chainActive.Tip())));
    obj.push_back(Pair("chainwork",             chainActive.Tip()->nChainWork.GetHex()));
    obj.push_back(Pair("pruned",                fPruneMode));
    if (fPruneMode)
    {
        CBlockIndex *block = chainActive.Tip();
        while (block && block->pprev && (block->pprev->nStatus & BLOCK_HAVE_DATA))
            block = block->pprev;

        obj.push_back(Pair("pruneheight",        block->nHeight));
    }
    return obj;
}

/** Comparison function for sorting the getchaintips heads.  */
struct CompareBlocksByHeight
{
    bool operator()(const CBlockIndex* a, const CBlockIndex* b) const
    {
        /* Make sure that unequal blocks with the same height do not compare
           equal. Use the pointers themselves to make a distinction. */

        if (a->nHeight != b->nHeight)
          return (a->nHeight > b->nHeight);

        return a < b;
    }
};

UniValue getchaintips(const UniValue& params, bool fHelp)
{
    if (fHelp || params.size() != 0)
        throw runtime_error(
            "getchaintips\n"
            "Return information about all known tips in the block tree,"
            " including the main chain as well as orphaned branches.\n"
            "\nResult:\n"
            "[\n"
            "  {\n"
            "    \"height\": xxxx,         (numeric) height of the chain tip\n"
            "    \"hash\": \"xxxx\",         (string) block hash of the tip\n"
            "    \"branchlen\": 0          (numeric) zero for main chain\n"
            "    \"status\": \"active\"      (string) \"active\" for the main chain\n"
            "  },\n"
            "  {\n"
            "    \"height\": xxxx,\n"
            "    \"hash\": \"xxxx\",\n"
            "    \"branchlen\": 1          (numeric) length of branch connecting the tip to the main chain\n"
            "    \"status\": \"xxxx\"        (string) status of the chain (active, valid-fork, valid-headers, headers-only, invalid)\n"
            "  }\n"
            "]\n"
            "Possible values for status:\n"
            "1.  \"invalid\"               This branch contains at least one invalid block\n"
            "2.  \"headers-only\"          Not all blocks for this branch are available, but the headers are valid\n"
            "3.  \"valid-headers\"         All blocks are available for this branch, but they were never fully validated\n"
            "4.  \"valid-fork\"            This branch is not part of the active chain, but is fully validated\n"
            "5.  \"active\"                This is the tip of the active main chain, which is certainly valid\n"
            "\nExamples:\n"
            + HelpExampleCli("getchaintips", "")
            + HelpExampleRpc("getchaintips", "")
        );

    LOCK(cs_main);

    /* Build up a list of chain tips.  We start with the list of all
       known blocks, and successively remove blocks that appear as pprev
       of another block.  */
    std::set<const CBlockIndex*, CompareBlocksByHeight> setTips;
    BOOST_FOREACH(const PAIRTYPE(const uint256, CBlockIndex*)& item, mapBlockIndex)
        setTips.insert(item.second);
    BOOST_FOREACH(const PAIRTYPE(const uint256, CBlockIndex*)& item, mapBlockIndex)
    {
        const CBlockIndex* pprev = item.second->pprev;
        if (pprev)
            setTips.erase(pprev);
    }

    // Always report the currently active tip.
    setTips.insert(chainActive.Tip());

    /* Construct the output array.  */
    UniValue res(UniValue::VARR);
    BOOST_FOREACH(const CBlockIndex* block, setTips)
    {
        UniValue obj(UniValue::VOBJ);
        obj.push_back(Pair("height", block->nHeight));
        obj.push_back(Pair("hash", block->phashBlock->GetHex()));

        const int branchLen = block->nHeight - chainActive.FindFork(block)->nHeight;
        obj.push_back(Pair("branchlen", branchLen));

        string status;
        if (chainActive.Contains(block)) {
            // This block is part of the currently active chain.
            status = "active";
        } else if (block->nStatus & BLOCK_FAILED_MASK) {
            // This block or one of its ancestors is invalid.
            status = "invalid";
        } else if (block->nChainTx == 0) {
            // This block cannot be connected because full block data for it or one of its parents is missing.
            status = "headers-only";
        } else if (block->IsValid(BLOCK_VALID_SCRIPTS)) {
            // This block is fully validated, but no longer part of the active chain. It was probably the active block once, but was reorganized.
            status = "valid-fork";
        } else if (block->IsValid(BLOCK_VALID_TREE)) {
            // The headers for this block are valid, but it has not been validated. It was probably never part of the most-work chain.
            status = "valid-headers";
        } else {
            // No clue.
            status = "unknown";
        }
        obj.push_back(Pair("status", status));

        res.push_back(obj);
    }

    return res;
}

UniValue getmempoolinfo(const UniValue& params, bool fHelp)
{
    if (fHelp || params.size() != 0)
        throw runtime_error(
            "getmempoolinfo\n"
            "\nReturns details on the active state of the TX memory pool.\n"
            "\nResult:\n"
            "{\n"
            "  \"size\": xxxxx                (numeric) Current tx count\n"
            "  \"bytes\": xxxxx               (numeric) Sum of all tx sizes\n"
            "}\n"
            "\nExamples:\n"
            + HelpExampleCli("getmempoolinfo", "")
            + HelpExampleRpc("getmempoolinfo", "")
        );

    UniValue ret(UniValue::VOBJ);
    ret.push_back(Pair("size", (int64_t) mempool.size()));
    ret.push_back(Pair("bytes", (int64_t) mempool.GetTotalTxSize()));

    return ret;
}

UniValue invalidateblock(const UniValue& params, bool fHelp)
{
    if (fHelp || params.size() != 1)
        throw runtime_error(
            "invalidateblock \"hash\"\n"
            "\nPermanently marks a block as invalid, as if it violated a consensus rule.\n"
            "\nArguments:\n"
            "1. hash   (string, required) the hash of the block to mark as invalid\n"
            "\nResult:\n"
            "\nExamples:\n"
            + HelpExampleCli("invalidateblock", "\"blockhash\"")
            + HelpExampleRpc("invalidateblock", "\"blockhash\"")
        );

    std::string strHash = params[0].get_str();
    uint256 hash(uint256S(strHash));
    CValidationState state;

    {
        LOCK(cs_main);
        if (mapBlockIndex.count(hash) == 0)
            throw JSONRPCError(RPC_INVALID_ADDRESS_OR_KEY, "Block not found");

        CBlockIndex* pblockindex = mapBlockIndex[hash];
        InvalidateBlock(state, pblockindex);
    }

    if (state.IsValid()) {
        ActivateBestChain(state);
    }

    if (!state.IsValid()) {
        throw JSONRPCError(RPC_DATABASE_ERROR, state.GetRejectReason());
    }

    return NullUniValue;
}

UniValue reconsiderblock(const UniValue& params, bool fHelp)
{
    if (fHelp || params.size() != 1)
        throw runtime_error(
            "reconsiderblock \"hash\"\n"
            "\nRemoves invalidity status of a block and its descendants, reconsider them for activation.\n"
            "This can be used to undo the effects of invalidateblock.\n"
            "\nArguments:\n"
            "1. hash   (string, required) the hash of the block to reconsider\n"
            "\nResult:\n"
            "\nExamples:\n"
            + HelpExampleCli("reconsiderblock", "\"blockhash\"")
            + HelpExampleRpc("reconsiderblock", "\"blockhash\"")
        );

    std::string strHash = params[0].get_str();
    uint256 hash(uint256S(strHash));
    CValidationState state;

    {
        LOCK(cs_main);
        if (mapBlockIndex.count(hash) == 0)
            throw JSONRPCError(RPC_INVALID_ADDRESS_OR_KEY, "Block not found");

        CBlockIndex* pblockindex = mapBlockIndex[hash];
        ReconsiderBlock(state, pblockindex);
    }

    if (state.IsValid()) {
        ActivateBestChain(state);
    }

    if (!state.IsValid()) {
        throw JSONRPCError(RPC_DATABASE_ERROR, state.GetRejectReason());
    }

    return NullUniValue;
}<|MERGE_RESOLUTION|>--- conflicted
+++ resolved
@@ -65,12 +65,8 @@
     result.push_back(Pair("height", blockindex->nHeight));
     result.push_back(Pair("version", block.nVersion));
     result.push_back(Pair("merkleroot", block.hashMerkleRoot.GetHex()));
-<<<<<<< HEAD
     result.push_back(Pair("nccroot", block.hashNCCTrie.GetHex()));
-    Array txs;
-=======
     UniValue txs(UniValue::VARR);
->>>>>>> dd8fe821
     BOOST_FOREACH(const CTransaction&tx, block.vtx)
     {
         if(txDetails)
