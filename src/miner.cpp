--- conflicted
+++ resolved
@@ -132,86 +132,12 @@
         CBlockIndex* pindexPrev = chainActive.Tip();
         const int nHeight = pindexPrev->nHeight + 1;
         pblock->nTime = GetAdjustedTime();
-<<<<<<< HEAD
         CCoinsViewCache view(pcoinsTip);
         if (!pclaimTrie)
         {
             return NULL;
         }
         CClaimTrieCache trieCache(pclaimTrie);
-
-        // Priority order to process transactions
-        list<COrphan> vOrphan; // list memory doesn't move
-        map<uint256, vector<COrphan*> > mapDependers;
-        bool fPrintPriority = GetBoolArg("-printpriority", false);
-
-        // This vector will be sorted into a priority queue:
-        vector<TxPriority> vecPriority;
-        vecPriority.reserve(mempool.mapTx.size());
-        for (CTxMemPool::indexed_transaction_set::iterator mi = mempool.mapTx.begin();
-             mi != mempool.mapTx.end(); ++mi)
-        {
-            const CTransaction& tx = mi->GetTx();
-            if (tx.IsCoinBase() || !IsFinalTx(tx, nHeight, pblock->nTime))
-                continue;
-
-            COrphan* porphan = NULL;
-            double dPriority = 0;
-            CAmount nTotalIn = 0;
-            bool fMissingInputs = false;
-            BOOST_FOREACH(const CTxIn& txin, tx.vin)
-            {
-                // Read prev transaction
-                if (!view.HaveCoins(txin.prevout.hash))
-                {
-                    // This should never happen; all transactions in the memory
-                    // pool should connect to either transactions in the chain
-                    // or other transactions in the memory pool.
-                    if (!mempool.mapTx.count(txin.prevout.hash))
-                    {
-                        LogPrintf("ERROR: mempool transaction missing input\n");
-                        if (fDebug) assert("mempool transaction missing input" == 0);
-                        fMissingInputs = true;
-                        if (porphan)
-                            vOrphan.pop_back();
-                        break;
-                    }
-
-                    // Has to wait for dependencies
-                    if (!porphan)
-                    {
-                        // Use list for automatic deletion
-                        vOrphan.push_back(COrphan(&tx));
-                        porphan = &vOrphan.back();
-                    }
-                    mapDependers[txin.prevout.hash].push_back(porphan);
-                    porphan->setDependsOn.insert(txin.prevout.hash);
-                    nTotalIn += mempool.mapTx.find(txin.prevout.hash)->GetTx().vout[txin.prevout.n].nValue;
-                    continue;
-                }
-                const CCoins* coins = view.AccessCoins(txin.prevout.hash);
-                assert(coins);
-
-                CAmount nValueIn = coins->vout[txin.prevout.n].nValue;
-                nTotalIn += nValueIn;
-
-                int nConf = nHeight - coins->nHeight;
-
-                dPriority += (double)nValueIn * nConf;
-            }
-            if (fMissingInputs) continue;
-
-            // Priority is sum(valuein * age) / modified_txsize
-            unsigned int nTxSize = ::GetSerializeSize(tx, SER_NETWORK, PROTOCOL_VERSION);
-            dPriority = tx.ComputePriority(dPriority, nTxSize);
-
-            uint256 hash = tx.GetHash();
-            mempool.ApplyDeltas(hash, dPriority, nTotalIn);
-
-            CFeeRate feeRate(nTotalIn-tx.GetValueOut(), nTxSize);
-
-            if (porphan)
-=======
         const int64_t nMedianTimePast = pindexPrev->GetMedianTimePast();
 
         pblock->nVersion = ComputeBlockVersion(pindexPrev, chainparams.GetConsensus());
@@ -229,7 +155,6 @@
             vecPriority.reserve(mempool.mapTx.size());
             for (CTxMemPool::indexed_transaction_set::iterator mi = mempool.mapTx.begin();
                  mi != mempool.mapTx.end(); ++mi)
->>>>>>> d2899501
             {
                 double dPriority = mi->GetPriority(nHeight);
                 CAmount dummy;
@@ -262,7 +187,9 @@
             }
 
             if (inBlock.count(iter))
+            {
                 continue; // could have been added to the priorityBlock
+            }
 
             const CTransaction& tx = iter->GetTx();
 
@@ -307,26 +234,50 @@
             if (!IsFinalTx(tx, nHeight, nLockTimeCutoff))
                 continue;
 
-<<<<<<< HEAD
             typedef std::vector<std::pair<std::string, uint160> > spentClaimsType;
             spentClaimsType spentClaims;
 
             BOOST_FOREACH(const CTxIn& txin, tx.vin)
             {
                 const CCoins* coins = view.AccessCoins(txin.prevout.hash);
-                // This seems to happen during testing, and should never happen otherwise
-                if (!coins || txin.prevout.n >= coins->vout.size())
+                int nTxinHeight = 0;
+                CScript scriptPubKey;
+                bool fGotCoins = false;
+                if (coins)
                 {
-                    LogPrintf("%s: !coins || txin.prevout.n >= coins->vout.size(). txin.prevout.hash = %s\n", __func__, txin.prevout.hash.GetHex());
-                    if (coins)
-                        LogPrintf("coins is not null. txin.prevout.n = %d, coins->vout.size() = %d\n", txin.prevout.n, coins->vout.size());
-                    continue;
+                    if (txin.prevout.n < coins->vout.size())
+                    {
+                        nTxinHeight = coins->nHeight;
+                        scriptPubKey = coins->vout[txin.prevout.n].scriptPubKey;
+                        fGotCoins = true;
+                    }
+                }
+                else // must be in block or else
+                {
+                    BOOST_FOREACH(CTxMemPool::txiter inBlockEntry, inBlock)
+                    {
+                        CTransaction inBlockTx = inBlockEntry->GetTx();
+                        if (inBlockTx.GetHash() == txin.prevout.hash)
+                        {
+                            if (inBlockTx.vout.size() >= txin.prevout.n)
+                            {
+                                nTxinHeight = nHeight;
+                                scriptPubKey = inBlockTx.vout[txin.prevout.n].scriptPubKey;
+                                fGotCoins = true;
+                            }
+                        }
+                    }
+                }
+                if (!fGotCoins)
+                {
+                    LogPrintf("Tried to include a transaction but could not find the txout it was spending. This is bad. Please send this log file to the maintainers of this program.\n");
+                    throw std::runtime_error("Tried to include a transaction but could not find the txout it was spending.");
                 }
 
                 std::vector<std::vector<unsigned char> > vvchParams;
                 int op;
 
-                if (DecodeClaimScript(coins->vout[txin.prevout.n].scriptPubKey, op, vvchParams))
+                if (DecodeClaimScript(scriptPubKey, op, vvchParams))
                 {
                     if (op == OP_CLAIM_NAME || op == OP_UPDATE_CLAIM)
                     {
@@ -343,7 +294,7 @@
                         }
                         std::string name(vvchParams[0].begin(), vvchParams[0].end());
                         int throwaway;
-                        if (trieCache.spendClaim(name, COutPoint(txin.prevout.hash, txin.prevout.n), coins->nHeight, throwaway))
+                        if (trieCache.spendClaim(name, COutPoint(txin.prevout.hash, txin.prevout.n), nTxinHeight, throwaway))
                         {
                             std::pair<std::string, uint160> entry(name, claimId);
                             spentClaims.push_back(entry);
@@ -358,15 +309,13 @@
                         assert(vvchParams.size() == 2);
                         std::string name(vvchParams[0].begin(), vvchParams[0].end());
                         int throwaway;
-                        if (!trieCache.spendSupport(name, COutPoint(txin.prevout.hash, txin.prevout.n), coins->nHeight, throwaway))
+                        if (!trieCache.spendSupport(name, COutPoint(txin.prevout.hash, txin.prevout.n), nTxinHeight, throwaway))
                         {
                             LogPrintf("%s(): The support was not found in the trie or queue\n", __func__);
                         }
                     }
                 }
             }
-            
-            UpdateCoins(tx, state, view, nHeight);
             
             for (unsigned int i = 0; i < tx.vout.size(); ++i)
             {
@@ -422,14 +371,15 @@
                         }
                     }
                 }
-=======
+            }
+            CValidationState state;
+
             unsigned int nTxSigOps = iter->GetSigOpCount();
             if (nBlockSigOps + nTxSigOps >= MAX_BLOCK_SIGOPS) {
                 if (nBlockSigOps > MAX_BLOCK_SIGOPS - 2) {
                     break;
                 }
                 continue;
->>>>>>> d2899501
             }
 
             CAmount nTxFees = iter->GetFee();
@@ -521,8 +471,7 @@
     assert(txCoinbase.vin[0].scriptSig.size() <= 100);
 
     pblock->vtx[0] = txCoinbase;
-<<<<<<< HEAD
-    pblock->hashMerkleRoot = pblock->ComputeMerkleRoot();
+    pblock->hashMerkleRoot = BlockMerkleRoot(*pblock);
 }
 
 //////////////////////////////////////////////////////////////////////////////
@@ -547,7 +496,7 @@
 
     // Process this block the same as if we had received it from another node
     CValidationState state;
-    if (!ProcessNewBlock(state, NULL, pblock, true, NULL))
+    if (!ProcessNewBlock(state, Params(), NULL, pblock, true, NULL))
         return error("BitcoinMiner: ProcessNewBlock, block not accepted");
 
     return true;
@@ -593,7 +542,7 @@
             unsigned int nTransactionsUpdatedLast = mempool.GetTransactionsUpdated();
             CBlockIndex* pindexPrev = chainActive.Tip();
 
-            auto_ptr<CBlockTemplate> pblocktemplate(CreateNewBlock(coinbaseScript->reserveScript));
+            auto_ptr<CBlockTemplate> pblocktemplate(CreateNewBlock(Params(), coinbaseScript->reserveScript));
             if (!pblocktemplate.get())
             {
                 LogPrintf("Error in BitcoinMiner: Keypool ran out, please call keypoolrefill before restarting the mining thread\n");
@@ -698,7 +647,4 @@
     minerThreads = new boost::thread_group();
     for (int i = 0; i < nThreads; i++)
         minerThreads->create_thread(boost::bind(&BitcoinMiner, boost::cref(chainparams)));
-=======
-    pblock->hashMerkleRoot = BlockMerkleRoot(*pblock);
->>>>>>> d2899501
 }