#ifndef BITCOIN_CLAIMTRIE_H
#define BITCOIN_CLAIMTRIE_H

#include "amount.h"
#include "serialize.h"
#include "uint256.h"
#include "util.h"
#include "dbwrapper.h"
#include "chainparams.h"
#include "primitives/transaction.h"

#include <string>
#include <vector>
#include <map>

// leveldb keys
#define HASH_BLOCK 'h'
#define CURRENT_HEIGHT 't'
#define TRIE_NODE 'n'
#define CLAIM_BY_ID 'i'
#define CLAIM_QUEUE_ROW 'r'
#define CLAIM_QUEUE_NAME_ROW 'm'
#define EXP_QUEUE_ROW 'e'
#define SUPPORT 's'
#define SUPPORT_QUEUE_ROW 'u'
#define SUPPORT_QUEUE_NAME_ROW 'p'
#define SUPPORT_EXP_QUEUE_ROW 'x'

uint256 getValueHash(COutPoint outPoint, int nHeightOfLastTakeover);

class CClaimValue
{
public:
    COutPoint outPoint;
    uint160 claimId;
    CAmount nAmount;
    CAmount nEffectiveAmount;
    int nHeight;
    int nValidAtHeight;

    CClaimValue() {};

    CClaimValue(COutPoint outPoint, uint160 claimId, CAmount nAmount, int nHeight,
                int nValidAtHeight)
                : outPoint(outPoint), claimId(claimId)
                , nAmount(nAmount), nEffectiveAmount(nAmount)
                , nHeight(nHeight), nValidAtHeight(nValidAtHeight)
    {}

    ADD_SERIALIZE_METHODS;

    template <typename Stream, typename Operation>
    inline void SerializationOp(Stream& s, Operation ser_action, int nType, int nVersion) {
        READWRITE(outPoint);
        READWRITE(claimId);
        READWRITE(nAmount);
        READWRITE(nHeight);
        READWRITE(nValidAtHeight);
    }

    bool operator<(const CClaimValue& other) const
    {
        if (nEffectiveAmount < other.nEffectiveAmount)
            return true;
        else if (nEffectiveAmount == other.nEffectiveAmount)
        {
            if (nHeight > other.nHeight)
                return true;
            else if (nHeight == other.nHeight)
            {
                if (outPoint != other.outPoint && !(outPoint < other.outPoint))
                    return true;
            }
        }
        return false;
    }

    bool operator==(const CClaimValue& other) const
    {
        return outPoint == other.outPoint && claimId == other.claimId && nAmount == other.nAmount && nHeight == other.nHeight && nValidAtHeight == other.nValidAtHeight;
    }

    bool operator!=(const CClaimValue& other) const
    {
        return !(*this == other);
    }
};

class CSupportValue
{
public:
    COutPoint outPoint;
    uint160 supportedClaimId;
    CAmount nAmount;
    int nHeight;
    int nValidAtHeight;

    CSupportValue() {};
    CSupportValue(COutPoint outPoint, uint160 supportedClaimId,
                  CAmount nAmount, int nHeight, int nValidAtHeight)
                  : outPoint(outPoint), supportedClaimId(supportedClaimId)
                  , nAmount(nAmount), nHeight(nHeight)
                  , nValidAtHeight(nValidAtHeight)
    {}

    ADD_SERIALIZE_METHODS;

    template <typename Stream, typename Operation>
    inline void SerializationOp(Stream& s, Operation ser_action, int nType, int nVersion) {
        READWRITE(outPoint);
        READWRITE(supportedClaimId);
        READWRITE(nAmount);
        READWRITE(nHeight);
        READWRITE(nValidAtHeight);
    }

    bool operator==(const CSupportValue& other) const
    {
        return outPoint == other.outPoint && supportedClaimId == other.supportedClaimId && nAmount == other.nAmount && nHeight == other.nHeight && nValidAtHeight == other.nValidAtHeight;
    }

    bool operator!=(const CSupportValue& other) const
    {
        return !(*this == other);
    }
};

class CClaimTrieNode;
class CClaimTrie;

typedef std::vector<CSupportValue> supportMapEntryType;

typedef std::map<unsigned char, CClaimTrieNode*> nodeMapType;

typedef std::pair<std::string, CClaimTrieNode> namedNodeType;

class CClaimTrieNode
{
public:
    CClaimTrieNode() : nHeightOfLastTakeover(0) {}
    CClaimTrieNode(uint256 hash) : hash(hash), nHeightOfLastTakeover(0) {}
    uint256 hash;
    nodeMapType children;
    int nHeightOfLastTakeover;
    std::vector<CClaimValue> claims;

    bool insertClaim(CClaimValue claim);
    bool removeClaim(const COutPoint& outPoint, CClaimValue& claim);
    bool getBestClaim(CClaimValue& claim) const;
    bool empty() const {return children.empty() && claims.empty();}
    bool haveClaim(const COutPoint& outPoint) const;
    void reorderClaims(supportMapEntryType& supports);

    ADD_SERIALIZE_METHODS;

    template <typename Stream, typename Operation>
    inline void SerializationOp(Stream& s, Operation ser_action, int nType, int nVersion) {
        READWRITE(hash);
        READWRITE(claims);
        READWRITE(nHeightOfLastTakeover);
    }

    bool operator==(const CClaimTrieNode& other) const
    {
        return hash == other.hash && claims == other.claims;
    }

    bool operator!=(const CClaimTrieNode& other) const
    {
        return !(*this == other);
    }
};

struct nodenamecompare
{
    bool operator() (const std::string& i, const std::string& j) const
    {
        if (i.size() == j.size())
            return i < j;
        return i.size() < j.size();
    }
};

struct outPointHeightType
{
    COutPoint outPoint;
    int nHeight;

    outPointHeightType() {}

    outPointHeightType(COutPoint outPoint, int nHeight)
    : outPoint(outPoint), nHeight(nHeight) {}

    ADD_SERIALIZE_METHODS;

    template <typename Stream, typename Operation>
    inline void SerializationOp(Stream& s, Operation ser_action, int nType, int nVersion)
    {
        READWRITE(outPoint);
        READWRITE(nHeight);
    }

};

struct nameOutPointHeightType
{
    std::string name;
    COutPoint outPoint;
    int nHeight;

    nameOutPointHeightType() {}

    nameOutPointHeightType(std::string name, COutPoint outPoint, int nHeight)
    : name(name), outPoint(outPoint), nHeight(nHeight) {}

    ADD_SERIALIZE_METHODS;

    template <typename Stream, typename Operation>
    inline void SerializationOp(Stream& s, Operation ser_action, int nType, int nVersion)
    {
        READWRITE(name);
        READWRITE(outPoint);
        READWRITE(nHeight);
    }
};

struct nameOutPointType
{
    std::string name;
    COutPoint outPoint;

    nameOutPointType() {}

    nameOutPointType(std::string name, COutPoint outPoint)
    : name(name), outPoint(outPoint) {}

    ADD_SERIALIZE_METHODS;

    template <typename Stream, typename Operation>
    inline void SerializationOp(Stream& s, Operation ser_action, int nType, int nVersion)
    {
        READWRITE(name);
        READWRITE(outPoint);
    }
};

class CClaimIndexElement
{
  public:
    ADD_SERIALIZE_METHODS;

    template <typename Stream, typename Operation>
    inline void SerializationOp(Stream& s, Operation ser_action, int nType, int nVersion) {
        READWRITE(name);
        READWRITE(claim);
    }

    std::string name;
    CClaimValue claim;
};

typedef std::pair<std::string, CClaimValue> claimQueueEntryType;

typedef std::pair<std::string, CSupportValue> supportQueueEntryType;

typedef std::map<std::string, supportMapEntryType> supportMapType;

typedef std::vector<outPointHeightType> queueNameRowType;
typedef std::map<std::string, queueNameRowType> queueNameType;

typedef std::vector<nameOutPointHeightType> insertUndoType;

typedef std::vector<nameOutPointType> expirationQueueRowType;
typedef std::map<int, expirationQueueRowType> expirationQueueType;

typedef std::vector<claimQueueEntryType> claimQueueRowType;
typedef std::map<int, claimQueueRowType> claimQueueType;

typedef std::vector<supportQueueEntryType> supportQueueRowType;
typedef std::map<int, supportQueueRowType> supportQueueType;

typedef std::map<std::string, CClaimTrieNode*, nodenamecompare> nodeCacheType;

typedef std::map<std::string, uint256> hashMapType;

typedef std::set<CClaimValue> claimIndexClaimListType;
typedef std::vector<CClaimIndexElement> claimIndexElementListType;

struct claimsForNameType
{
    std::vector<CClaimValue> claims;
    std::vector<CSupportValue> supports;
    int nLastTakeoverHeight;

    claimsForNameType(std::vector<CClaimValue> claims, std::vector<CSupportValue> supports, int nLastTakeoverHeight)
    : claims(claims), supports(supports), nLastTakeoverHeight(nLastTakeoverHeight) {}
};

class CClaimTrieCache;

class CClaimTrie
{
public:
    CClaimTrie(bool fMemory = false, bool fWipe = false, int nProportionalDelayFactor = 32)
               : db(GetDataDir() / "claimtrie", 100, fMemory, fWipe, false)
               , nCurrentHeight(0), nExpirationTime(Params().GetConsensus().nOriginalClaimExpirationTime)
               , nProportionalDelayFactor(nProportionalDelayFactor)
               , root(uint256S("0000000000000000000000000000000000000000000000000000000000000001"))
    {}

    uint256 getMerkleHash();

    bool empty() const;
    void clear();

    bool checkConsistency() const;

    bool WriteToDisk();
    bool ReadFromDisk(bool check = false);

    std::vector<namedNodeType> flattenTrie() const;
    bool getInfoForName(const std::string& name, CClaimValue& claim) const;
    bool getLastTakeoverForName(const std::string& name, int& lastTakeoverHeight) const;

    claimsForNameType getClaimsForName(const std::string& name) const;
<<<<<<< HEAD
    CAmount getEffectiveAmountForClaim(const std::string& name, uint160 claimId) const;
    CAmount getEffectiveAmountForClaimWithSupports(const std::string& name, uint160 claimId,
                                                   std::vector<CSupportValue>& supports) const;
=======
    CAmount getEffectiveAmountForClaim(const std::string& name, const uint160& claimId, std::vector<CSupportValue>* supports = NULL) const;
    CAmount getEffectiveAmountForClaim(const claimsForNameType& claims, const uint160& claimId, std::vector<CSupportValue>* supports = NULL) const;
>>>>>>> cccdce02

    bool queueEmpty() const;
    bool supportEmpty() const;
    bool supportQueueEmpty() const;
    bool expirationQueueEmpty() const;
    bool supportExpirationQueueEmpty() const;

    void setExpirationTime(int t);

    void addToClaimIndex(const std::string& name, const CClaimValue& claim);
    void removeFromClaimIndex(const CClaimValue& claim);

    bool getClaimById(const uint160 claimId, std::string& name, CClaimValue& claim) const;
    bool getQueueRow(int nHeight, claimQueueRowType& row) const;
    bool getQueueNameRow(const std::string& name, queueNameRowType& row) const;
    bool getExpirationQueueRow(int nHeight, expirationQueueRowType& row) const;
    bool getSupportNode(std::string name, supportMapEntryType& node) const;
    bool getSupportQueueRow(int nHeight, supportQueueRowType& row) const;
    bool getSupportQueueNameRow(const std::string& name, queueNameRowType& row) const;
    bool getSupportExpirationQueueRow(int nHeight, expirationQueueRowType& row) const;


    bool haveClaim(const std::string& name, const COutPoint& outPoint) const;
    bool haveClaimInQueue(const std::string& name, const COutPoint& outPoint,
                          int& nValidAtHeight) const;

    bool haveSupport(const std::string& name, const COutPoint& outPoint) const;
    bool haveSupportInQueue(const std::string& name, const COutPoint& outPoint,
                            int& nValidAtHeight) const;

    unsigned int getTotalNamesInTrie() const;
    unsigned int getTotalClaimsInTrie() const;
    CAmount getTotalValueOfClaimsInTrie(bool fControllingOnly) const;

    friend class CClaimTrieCache;

    CDBWrapper db;
    int nCurrentHeight;
    int nExpirationTime;
    int nProportionalDelayFactor;
private:
    void clear(CClaimTrieNode* current);

    const CClaimTrieNode* getNodeForName(const std::string& name) const;

    bool update(nodeCacheType& cache, hashMapType& hashes,
                std::map<std::string, int>& takeoverHeights,
                const uint256& hashBlock, claimQueueType& queueCache,
                queueNameType& queueNameCache,
                expirationQueueType& expirationQueueCache, int nNewHeight,
                supportMapType& supportCache,
                supportQueueType& supportQueueCache,
                queueNameType& supportQueueNameCache,
                expirationQueueType& supportExpirationQueueCache);
    bool updateName(const std::string& name, CClaimTrieNode* updatedNode);
    bool updateHash(const std::string& name, uint256& hash);
    bool updateTakeoverHeight(const std::string& name, int nTakeoverHeight);
    bool recursiveNullify(CClaimTrieNode* node, std::string& name);

    bool recursiveCheckConsistency(const CClaimTrieNode* node) const;

    bool InsertFromDisk(const std::string& name, CClaimTrieNode* node);

    unsigned int getTotalNamesRecursive(const CClaimTrieNode* current) const;
    unsigned int getTotalClaimsRecursive(const CClaimTrieNode* current) const;
    CAmount getTotalValueOfClaimsRecursive(const CClaimTrieNode* current,
                                           bool fControllingOnly) const;
    bool recursiveFlattenTrie(const std::string& name,
                              const CClaimTrieNode* current,
                              std::vector<namedNodeType>& nodes) const;

    void markNodeDirty(const std::string& name, CClaimTrieNode* node);
    void updateQueueRow(int nHeight, claimQueueRowType& row);
    void updateQueueNameRow(const std::string& name,
                            queueNameRowType& row);
    void updateExpirationRow(int nHeight, expirationQueueRowType& row);
    void updateSupportMap(const std::string& name, supportMapEntryType& node);
    void updateSupportQueue(int nHeight, supportQueueRowType& row);
    void updateSupportNameQueue(const std::string& name,
                                queueNameRowType& row);
    void updateSupportExpirationQueue(int nHeight, expirationQueueRowType& row);

    void BatchWriteNode(CDBBatch& batch, const std::string& name,
                        const CClaimTrieNode* pNode) const;
    void BatchEraseNode(CDBBatch& batch, const std::string& nome) const;
    void BatchWriteClaimIndex(CDBBatch& batch) const;
    void BatchWriteQueueRows(CDBBatch& batch);
    void BatchWriteQueueNameRows(CDBBatch& batch);
    void BatchWriteExpirationQueueRows(CDBBatch& batch);
    void BatchWriteSupportNodes(CDBBatch& batch);
    void BatchWriteSupportQueueRows(CDBBatch& batch);
    void BatchWriteSupportQueueNameRows(CDBBatch& batch);
    void BatchWriteSupportExpirationQueueRows(CDBBatch& batch);
    template<typename K> bool keyTypeEmpty(char key, K& dummy) const;

    CClaimTrieNode root;
    uint256 hashBlock;

    claimQueueType dirtyQueueRows;
    queueNameType dirtyQueueNameRows;
    expirationQueueType dirtyExpirationQueueRows;

    supportQueueType dirtySupportQueueRows;
    queueNameType dirtySupportQueueNameRows;
    expirationQueueType dirtySupportExpirationQueueRows;

    nodeCacheType dirtyNodes;
    supportMapType dirtySupportNodes;
};

class CClaimTrieProofNode
{
public:
    CClaimTrieProofNode() {};
    CClaimTrieProofNode(std::vector<std::pair<unsigned char, uint256> > children,
                        bool hasValue, uint256 valHash)
        : children(children), hasValue(hasValue), valHash(valHash)
        {};
    std::vector<std::pair<unsigned char, uint256> > children;
    bool hasValue;
    uint256 valHash;
};

class CClaimTrieProof
{
public:
    CClaimTrieProof() {};
    CClaimTrieProof(std::vector<CClaimTrieProofNode> nodes, bool hasValue, COutPoint outPoint, int nHeightOfLastTakeover) : nodes(nodes), hasValue(hasValue), outPoint(outPoint), nHeightOfLastTakeover(nHeightOfLastTakeover) {}
    std::vector<CClaimTrieProofNode> nodes;
    bool hasValue;
    COutPoint outPoint;
    int nHeightOfLastTakeover;
};

class CClaimTrieCache
{
public:
    CClaimTrieCache(CClaimTrie* base, bool fRequireTakeoverHeights = true)
                    : base(base),
                      fRequireTakeoverHeights(fRequireTakeoverHeights)
    {
        assert(base);
        nCurrentHeight = base->nCurrentHeight;
    }

    uint256 getMerkleHash() const;

    bool empty() const;
    bool flush();
    bool dirty() const { return !dirtyHashes.empty(); }

    CClaimTrieNode* getRoot() const
    {
        nodeCacheType::iterator iter = cache.find("");
        return iter == cache.end() ? &(base->root) : iter->second;
    }

    bool addClaim(const std::string& name, const COutPoint& outPoint,
                  uint160 claimId, CAmount nAmount, int nHeight) const;
    bool undoAddClaim(const std::string& name, const COutPoint& outPoint) const;
    bool spendClaim(const std::string& name, const COutPoint& outPoint, int& nValidAtHeight) const;
    bool undoSpendClaim(const std::string& name, const COutPoint& outPoint,
                        uint160 claimId, CAmount nAmount, int nHeight,
                        int nValidAtHeight) const;

    bool addSupport(const std::string& name, const COutPoint& outPoint,
                    CAmount nAmount, uint160 supportedClaimId,
                    int nHeight) const;
    bool undoAddSupport(const std::string& name, const COutPoint& outPoint,
                        int nHeight) const;
    bool spendSupport(const std::string& name, const COutPoint& outPoint,
                      int nHeight, int& nValidAtHeight) const;
    bool undoSpendSupport(const std::string& name, const COutPoint& outPoint,
                          uint160 supportedClaimId, CAmount nAmount,
                          int nHeight, int nValidAtHeight) const;

    uint256 getBestBlock();
    void setBestBlock(const uint256& hashBlock);

    bool incrementBlock(insertUndoType& insertUndo,
                        claimQueueRowType& expireUndo,
                        insertUndoType& insertSupportUndo,
                        supportQueueRowType& expireSupportUndo,
                        std::vector<std::pair<std::string, int> >& takeoverHeightUndo) const;
    bool decrementBlock(insertUndoType& insertUndo,
                        claimQueueRowType& expireUndo,
                        insertUndoType& insertSupportUndo,
                        supportQueueRowType& expireSupportUndo,
                        std::vector<std::pair<std::string, int> >& takeoverHeightUndo) const;

    ~CClaimTrieCache() { clear(); }

    bool insertClaimIntoTrie(const std::string& name, CClaimValue claim,
                             bool fCheckTakeover = false) const;
    bool removeClaimFromTrie(const std::string& name, const COutPoint& outPoint,
                             CClaimValue& claim,
                             bool fCheckTakeover = false) const;

    bool getProofForName(const std::string& name, CClaimTrieProof& proof) const;
    bool getInfoForName(const std::string& name, CClaimValue& claim) const;

    bool finalizeDecrement() const;

    void removeAndAddSupportToExpirationQueue(expirationQueueRowType &row, int height, bool increment) const;
    void removeAndAddToExpirationQueue(expirationQueueRowType &row, int height, bool increment) const;

    bool forkForExpirationChange(bool increment) const;

    std::vector<namedNodeType> flattenTrie() const;

    claimsForNameType getClaimsForName(const std::string& name) const;

    CAmount getEffectiveAmountForClaim(const std::string& name, const uint160& claimId, std::vector<CSupportValue>* supports = NULL) const;
    CAmount getEffectiveAmountForClaim(const claimsForNameType& claims, const uint160& claimId, std::vector<CSupportValue>* supports = NULL) const;

protected:
    CClaimTrie* base;

    bool fRequireTakeoverHeights;

    mutable nodeCacheType cache;
    mutable nodeCacheType block_originals;
    mutable std::set<std::string> dirtyHashes;
    mutable hashMapType cacheHashes;
    mutable claimQueueType claimQueueCache;
    mutable queueNameType claimQueueNameCache;
    mutable expirationQueueType expirationQueueCache;
    mutable supportMapType supportCache;
    mutable supportQueueType supportQueueCache;
    mutable queueNameType supportQueueNameCache;
    mutable expirationQueueType supportExpirationQueueCache;
    mutable std::set<std::string> namesToCheckForTakeover;
    mutable std::map<std::string, int> cacheTakeoverHeights;
    mutable int nCurrentHeight; // Height of the block that is being worked on, which is
                                // one greater than the height of the chain's tip
    mutable claimIndexElementListType claimsToAdd;
    mutable claimIndexClaimListType claimsToDelete;

    uint256 hashBlock;

    uint256 computeHash() const;

    bool reorderTrieNode(const std::string& name, bool fCheckTakeover) const;
    bool recursiveComputeMerkleHash(CClaimTrieNode* tnCurrent,
                                    std::string sPos) const;
    bool recursivePruneName(CClaimTrieNode* tnCurrent, unsigned int nPos,
                            std::string sName,
                            bool* pfNullified = NULL) const;

    bool clear() const;

    bool removeClaim(const std::string& name, const COutPoint& outPoint, int& nValidAtHeight, bool fCheckTakeover) const;
    bool addClaimToQueues(const std::string& name, CClaimValue& claim) const;
    bool removeClaimFromQueue(const std::string& name, const COutPoint& outPoint,
                              CClaimValue& claim) const;
    void addToExpirationQueue(int nExpirationHeight, nameOutPointType& entry) const;
    void removeFromExpirationQueue(const std::string& name, const COutPoint& outPoint,
                                   int nHeight) const;

    claimQueueType::iterator getQueueCacheRow(int nHeight,
                                              bool createIfNotExists) const;
    queueNameType::iterator getQueueCacheNameRow(const std::string& name,
                                                 bool createIfNotExists) const;
    expirationQueueType::iterator getExpirationQueueCacheRow(int nHeight,
                                                             bool createIfNotExists) const;

    bool removeSupport(const std::string& name, const COutPoint& outPoint,
                       int nHeight, int& nValidAtHeight,
                       bool fCheckTakeover) const;
    bool removeSupportFromMap(const std::string& name, const COutPoint& outPoint,
                              CSupportValue& support,
                              bool fCheckTakeover) const;

    bool insertSupportIntoMap(const std::string& name,
                              CSupportValue support,
                              bool fCheckTakeover) const;

    supportQueueType::iterator getSupportQueueCacheRow(int nHeight,
                                                       bool createIfNotExists) const;
    queueNameType::iterator getSupportQueueCacheNameRow(const std::string& name,
                                                                 bool createIfNotExists) const;
    expirationQueueType::iterator getSupportExpirationQueueCacheRow(int nHeight,
                                                                     bool createIfNotExists) const;

    bool addSupportToQueues(const std::string& name, CSupportValue& support) const;
    bool removeSupportFromQueue(const std::string& name, const COutPoint& outPoint,
                                CSupportValue& support) const;

    void addSupportToExpirationQueue(int nExpirationHeight,
                                     nameOutPointType& entry) const;
    void removeSupportFromExpirationQueue(const std::string& name,
                                          const COutPoint& outPoint,
                                          int nHeight) const;

    bool getSupportsForName(const std::string& name,
                            supportMapEntryType& node) const;

    bool getLastTakeoverForName(const std::string& name, int& lastTakeoverHeight) const;

    int getDelayForName(const std::string& name) const;

    uint256 getLeafHashForProof(const std::string& currentPosition, unsigned char nodeChar,
                                const CClaimTrieNode* currentNode) const;

    CClaimTrieNode* addNodeToCache(const std::string& position, CClaimTrieNode* original) const;

    bool getOriginalInfoForName(const std::string& name, CClaimValue& claim) const;

    int getNumBlocksOfContinuousOwnership(const std::string& name) const;

    void recursiveFlattenTrie(const std::string& name, const CClaimTrieNode* current, std::vector<namedNodeType>& nodes) const;

    const CClaimTrieNode* getNodeForName(const std::string& name) const;
};

#endif // BITCOIN_CLAIMTRIE_H<|MERGE_RESOLUTION|>--- conflicted
+++ resolved
@@ -323,14 +323,9 @@
     bool getLastTakeoverForName(const std::string& name, int& lastTakeoverHeight) const;
 
     claimsForNameType getClaimsForName(const std::string& name) const;
-<<<<<<< HEAD
-    CAmount getEffectiveAmountForClaim(const std::string& name, uint160 claimId) const;
-    CAmount getEffectiveAmountForClaimWithSupports(const std::string& name, uint160 claimId,
-                                                   std::vector<CSupportValue>& supports) const;
-=======
+
     CAmount getEffectiveAmountForClaim(const std::string& name, const uint160& claimId, std::vector<CSupportValue>* supports = NULL) const;
     CAmount getEffectiveAmountForClaim(const claimsForNameType& claims, const uint160& claimId, std::vector<CSupportValue>* supports = NULL) const;
->>>>>>> cccdce02
 
     bool queueEmpty() const;
     bool supportEmpty() const;
